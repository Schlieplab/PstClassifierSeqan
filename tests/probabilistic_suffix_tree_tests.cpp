#include <gtest/gtest.h>

#include "../src/kl_tree.hpp"
#include "../src/probabilistic_suffix_tree.hpp"
#include "../src/ps_tree.hpp"

#include <array>
#include <tuple>
#include <vector>

#include <seqan3/alphabet/nucleotide/dna4.hpp>
#include <seqan3/core/debug_stream.hpp>
#include <seqan3/range/container/bitcompressed_vector.hpp>

class ProbabilisticSuffixTreeTest : public ::testing::Test {
protected:
  void SetUp() override {
    using seqan3::operator""_dna4;
    sequence = seqan3::bitcompressed_vector<seqan3::dna4>{"GATTATA"_dna4};
    probabilisticSuffixTree = pst::ProbabilisticSuffixTree<seqan3::dna4>{
        "TEST", sequence, 3, 1, 192, "parameters"};
    probabilisticSuffixTree.construct_tree();
  }

  seqan3::bitcompressed_vector<seqan3::dna4> sequence;
  pst::ProbabilisticSuffixTree<seqan3::dna4> probabilisticSuffixTree;
};

TEST_F(ProbabilisticSuffixTreeTest, ConstructorTable) {

  std::vector<int> expected_table{
      0, 2,  // root
      1, 10, // A
      0, 14, // G
      2, 18, // T
      7, 0,  // -
      2, 22, // AT
      7, 0,  // A-
      1, 16, // GA
      2, 0,  // GATTATA-
      4, 26, // TA
      3, 30, // TT
      6, 0,  // ATA
      3, 0,  // ATTATA
      5, 0,  // TATA
      7, 0,  // TA
      4, 0   // TTATA
  };

  EXPECT_EQ(probabilisticSuffixTree.table, expected_table);
}

TEST_F(ProbabilisticSuffixTreeTest, ConstructorStatus) {
  std::vector<pst::Status> expected_status{
      pst::Status::INCLUDED, // root
      pst::Status::INCLUDED, // A
      pst::Status::INCLUDED, // G
      pst::Status::INCLUDED, // T
      pst::Status::EXCLUDED, // -
      pst::Status::INCLUDED, // AT
      pst::Status::EXCLUDED, // A-
      pst::Status::INCLUDED, // GA
      pst::Status::EXCLUDED, // GATTATA-
      pst::Status::INCLUDED, // TA
      pst::Status::INCLUDED, // TT
      pst::Status::EXCLUDED, // ATA
      pst::Status::EXCLUDED, // ATTATA
      pst::Status::EXCLUDED, // TATA
      pst::Status::EXCLUDED, // TA
      pst::Status::EXCLUDED  // TTATA
  };

  EXPECT_EQ(probabilisticSuffixTree.status, expected_status);
}

TEST_F(ProbabilisticSuffixTreeTest, ConstructorSuffixLinks) {
  std::vector<int> expected_suffix_links{
      -1, // root
      0,  // A
      0,  // G
      0,  // T
      0,  // -
      6,  // AT
      8,  // A-
      2,  // GA
      24, // GATTATA-
      2,  // TA
      6,  // TT
      28, // ATA
      30, // ATTATA
      22, // TATA
      12, // TA
      26  // TTATA
  };

  EXPECT_EQ(probabilisticSuffixTree.suffix_links, expected_suffix_links);
}

TEST_F(ProbabilisticSuffixTreeTest, ConstructorProbabilities) {
  std::vector<std::array<float, seqan3::alphabet_size<seqan3::dna4>>>
      expected_probabilities{
          {4.0 / 11.0, 1.0 / 11.0, 2.0 / 11.0, 4.0 / 11.0}, // root
          {1.0 / 6.0, 1.0 / 6.0, 1.0 / 6.0, 3.0 / 6.0},     // A
          {2.0 / 5.0, 1.0 / 5.0, 1.0 / 5.0, 1.0 / 5.0},     // G
          {3.0 / 7.0, 1.0 / 7.0, 1.0 / 7.0, 2.0 / 7.0},     // T
          {0, 0, 0, 0},                                     // -
          {2.0 / 6.0, 1.0 / 6.0, 1.0 / 6.0, 2.0 / 6.0},     // AT
          {0, 0, 0, 0},                                     // A-
          {1.0 / 5.0, 1.0 / 5.0, 1.0 / 5.0, 2.0 / 5.0},     // GA
          {0, 0, 0, 0},                                     // GATTATA-
          {1.0 / 5.0, 1.0 / 5.0, 1.0 / 5.0, 2.0 / 5.0},     // TA
          {2.0 / 5.0, 1.0 / 5.0, 1.0 / 5.0, 1.0 / 5.0},     // TT
          {0, 0, 0, 0},                                     // ATA
          {0, 0, 0, 0},                                     // ATTATA
          {0, 0, 0, 0},                                     // TATA
          {0, 0, 0, 0},                                     // TA
          {0, 0, 0, 0}                                      // TTATA
      };

  for (int i = 0; i < probabilisticSuffixTree.probabilities.size() &&
                  i < expected_probabilities.size();
       i++) {
    for (int j = 0; j < 4; j++) {
      EXPECT_FLOAT_EQ(probabilisticSuffixTree.probabilities[i][j],
                      expected_probabilities[i][j]);
    }
  }
}

TEST_F(ProbabilisticSuffixTreeTest, PrunedKL) {
  auto kl_tree = pst::KullbackLieblerTree<seqan3::dna4>{
      "TEST", sequence, 3, 2, 0.3, 192, "cutoff"};
  kl_tree.construct_tree();

  std::vector<pst::Status> expected_status{
      pst::Status::INCLUDED, // root
      pst::Status::INCLUDED, // A
      pst::Status::EXCLUDED, // G
      pst::Status::EXCLUDED, // T
      pst::Status::EXCLUDED, // -
      pst::Status::EXCLUDED, // AT
      pst::Status::EXCLUDED, // A-
      pst::Status::EXCLUDED, // GA
      pst::Status::EXCLUDED, // GATTATA-
      pst::Status::EXCLUDED, // TA
      pst::Status::EXCLUDED, // TT
      pst::Status::EXCLUDED, // ATA
      pst::Status::EXCLUDED, // ATTATA
      pst::Status::EXCLUDED, // TATA
      pst::Status::EXCLUDED, // TA
      pst::Status::EXCLUDED  // TTATA
  };

  EXPECT_EQ(kl_tree.status, expected_status);
}

TEST_F(ProbabilisticSuffixTreeTest, PrunedPS) {
  auto ps_tree = pst::PeresShieldsTree<seqan3::dna4>{"TEST", sequence, 3, 2};
  ps_tree.construct_tree();
  std::vector<pst::Status> expected_status{
      pst::Status::INCLUDED, // root
      pst::Status::INCLUDED, // A
      pst::Status::EXCLUDED, // G
      pst::Status::INCLUDED, // T
      pst::Status::EXCLUDED, // -
      pst::Status::EXCLUDED, // AT
      pst::Status::EXCLUDED, // A-
      pst::Status::EXCLUDED, // GA
      pst::Status::EXCLUDED, // GATTATA-
<<<<<<< HEAD
      pst::Status::EXCLUDED, // TA
      pst::Status::EXCLUDED, // TT
      pst::Status::EXCLUDED, // ATA
      pst::Status::EXCLUDED, // ATTATA
      pst::Status::EXCLUDED, // TATA
      pst::Status::EXCLUDED, // TA
=======
      pst::Status::EXCLUDED, // TA
      pst::Status::EXCLUDED, // TT
      pst::Status::EXCLUDED, // ATA
      pst::Status::EXCLUDED, // ATTATA
      pst::Status::EXCLUDED, // TATA
      pst::Status::EXCLUDED, // TA
>>>>>>> c72ce086
      pst::Status::EXCLUDED  // TTATA
  };

  EXPECT_EQ(ps_tree.status, expected_status);
}

TEST_F(ProbabilisticSuffixTreeTest, PrunedParameters) {
  auto kl_tree = pst::KullbackLieblerTree<seqan3::dna4>{
      "TEST", sequence, 3, 2, 0.0, 6, "parameters"};
  kl_tree.construct_tree();
  std::vector<pst::Status> expected_status{
      pst::Status::INCLUDED, // root
      pst::Status::INCLUDED, // A
      pst::Status::EXCLUDED, // G
      pst::Status::INCLUDED, // T
      pst::Status::EXCLUDED, // -
      pst::Status::EXCLUDED, // AT
      pst::Status::EXCLUDED, // A-
      pst::Status::EXCLUDED, // GA
      pst::Status::EXCLUDED, // GATTATA-
<<<<<<< HEAD
      pst::Status::EXCLUDED, // TA
      pst::Status::EXCLUDED, // TT
      pst::Status::EXCLUDED, // ATA
      pst::Status::EXCLUDED, // ATTATA
      pst::Status::EXCLUDED, // TATA
      pst::Status::EXCLUDED, // TA
=======
      pst::Status::EXCLUDED, // TA
      pst::Status::EXCLUDED, // TT
      pst::Status::EXCLUDED, // ATA
      pst::Status::EXCLUDED, // ATTATA
      pst::Status::EXCLUDED, // TATA
      pst::Status::EXCLUDED, // TA
>>>>>>> c72ce086
      pst::Status::EXCLUDED  // TTATA
  };

  EXPECT_EQ(kl_tree.status, expected_status);
}

TEST_F(ProbabilisticSuffixTreeTest, Print) {
  auto pst_unpruned = pst::ProbabilisticSuffixTree<seqan3::dna4>{
      "TEST", sequence, 10, 1, 192, "parameters"};
  pst_unpruned.construct_tree();
  pst_unpruned.print();
  seqan3::debug_stream << std::endl;

  probabilisticSuffixTree.print();
  seqan3::debug_stream << std::endl;

  auto pst_pruned = pst::KullbackLieblerTree<seqan3::dna4>{
      "TEST", sequence, 3, 2, 1.2, 0, "threshold"};
  pst_pruned.construct_tree();
  pst_pruned.print();
  seqan3::debug_stream << std::endl;
}

TEST_F(ProbabilisticSuffixTreeTest, PSPruning) {
  using seqan3::operator""_dna4;
  seqan3::bitcompressed_vector<seqan3::dna4> long_sequence{
      "AATAATAATAATAATAATAATAATCGCGCGCGCGCGCATATATAT"_dna4};
  auto pst_ps =
      pst::PeresShieldsTree<seqan3::dna4>{"TEST", long_sequence, 3, 2};
  pst_ps.construct_tree();
  pst_ps.print();
  seqan3::debug_stream << std::endl;
}

TEST_F(ProbabilisticSuffixTreeTest, MemoryAllocationException) {
  // Crashes when allocating memory in expand suffix links
  using seqan3::operator""_dna4;
  seqan3::bitcompressed_vector<seqan3::dna4> long_sequence{
      "CGCGCGGCGCGTCGTCGAGCTCGCCGCCCAGGGCGCGCCCCTCGGCGCGATCCGCGCCGCCCTCAACGACGTGACCCCCGCCGCCGACAAGGGCGAAGCCTTCGTCGGACGCCCCGACTGGCTGGGCGAGCTGTGGACCGCGCGCCGCACGGACCGGCCCCTGATCGACTCGATCACCAAAAAGGCCCTGCCCCGTGCGACCAAGGTCAAGGGCTGGCGCTGGAAGAAGCGCCCCGAGGTCGCCGACTACACGGGCAACAAAACCGAAATCTCCTCCAACGAGATCGAGACCGAGCCCGTCGAGGCCGCCGTCAAACGCATCGCCGCAGGGTGGGACACCGACCGCATTTTCGTCGACCTCGGCGACGGCGACATGATCGAGAGCCTGTGGGAGGGCGCCCGCGAGGACTACGCGATCAAGACCGAGGCCGCCGTCACCACCGGCCTCAAGACCGCAGCGACGAAGCTCACCGGCGCGCCCACCGAACTGGACAAGGCCCTCGTGGTCCTCGGCTCCAAGGCCGCCGCCATCGGCTCCCGCCTGAACTTCGTCGCCTTCGGCGCCGACGTGTGGAGCAAGTTCACCGCGCTGACCCGCGACCAGGTGCCGTGGTGGATCACCAACGGCGACCGCCTCAACCTCTCGACCGCGACCGGCGAGGTCAACGGCCTGCGCCTGTTCGTGGACCCGACCCTCGCGGCGGGCGACATCCTCGCGGGCGACACCCGGTCCGCGACGTTCTACGAGGAGCCGACCCCCATCAGGGTCAACGCCATCGACCTGCCCAAGGGCGGCGTGGACCTCGGCCTGTTCGGGTACCACGCCCTTCTCGTGAACGACCCGAACTCGTTGTTCATCATCACGGCGGGCTGACCCCATGACCCCCGACGACCTCGCCACGCGGGCCGCCGCGTGGGCGAAGCTCCCGGGCGGCGTGGACGACGCCATGAGGGCGTGCGCAGCCGCAGTGCACGCCCTCGTGGCCGCCCTGCCCGTCACGCAGGGCCGCCCCGCCTGGCGCGAGGACACGGCCCTCGGAGCGGTCATGCTCACCGCCCGCCTGCACCGCCGCCGCAACAGCCCGGCGGGCATCGAGTCCCTGACCGAGATGGGCGCGACCTACGTGAGCCGCTACGACAGCGACATCGCGCGCCTGCTGCGCATCGACGCCTTCGTCGGGCCCGTCGCCATCTGAGGGGGGCCACGAGATGAACCCGCTCTACGCGGCCGCCCAGGATGTGGCCGACATGCTCGCCGCGGCCGGAGTCCACACGGTCACCGACCCCAGGGACATCGAGCCGCCGTGCGCGTGGGTCAGCCCCAGCCGCATCGCCTACCCCACGCTCGCTGGCCGCCCCCGCACCGTCGAGTGGGAGGTGTACCTCATCGCACCCGACAGCGGCGCGCCCCTCTTCCCCCTCGGCGACCTCATCGACCGGGCCGCCACCGTCTTCCCCGGCATCGAGGCCCGCACCCTCGGCCTGACAATCCCCAACCTCAGCCCGGACCCCCTGCCCGCGATCACGTTCACCATCGAAACAGAAACGGACTAAACCCATGGCAGTGAAAACCCTCACCCTCGGCCCCGGCAAACTCAGCTTCGGCGCCCCCGAGTCCCTGACCCACGCCGCCGCCCAGGTCACCAAATGCGCCGTCAAGCCCACCGCGAAGCAGGGCGACTCCGTGGCCGTCCTGTCCGGCGACCGCGTGCCCGGCGACCGCACCGAAGCCGCGACCCTGGAGTTCACGATCTACCAGGACTTCGGCGAGGCCGAATCCTTCGTCGAATGGACCTGGGCCAACGCAGGGAAGGAACTCCCCTTCGAGTTCATCCCCGCCGACAAGCACGACAAGGCCGTGCGCGGCCGCGTCACGATCGAGCGGTCCGACATCGGCGGCGAGGTCGGCGTCAAGGTCACCGCCGACCTGGAGTTCACCTGCACCACCATGCCCACCATCGAGCCCAAAACCAAGATCGGGCACTGAGGTGGCCGACTACTCCGGCGTCAAGATCGACGGCGCGCGCCGCCTCCGCTCGACCCTGCGCAAAGCGGGCGCGGACATGCGCGACATGCGGGAGGTGAACCGCGTCGTCGCCGGCATCGTCGTCGGCGCGGCCACCGCCCGCGTCCCCCGACGCACCGGGGCCCTGGCCGCCACCGTGCGCGCAGGGGCCACCCAGGCCGCAGCCATCGGCCGCGCCGGGAACAACCGCCGCACCGGCGTCCCCTACGCCAACCCCATCCACTGGGGATGGCACCGCCACCGAATCCGCCCTAACCCGTTCCTCAGCCTCGCCGCCCAGGACACCGAACCCCAGTGGTTCGGCGTCTACGCCGACCGCATCGAACGCCTCATCAACAGCATCGAAGGAGCCTGACCCATGTCGAGCATCAAAGCCATCAACGTCGAGGTAGTCACCTCCGCCGTGACCGGCGACCTCGCCGCCGTCACCGTCCGCACCGACAACCGCGACCGCATCGCCTGGGACCTCGCGAGGGGCCGCAACAAATGGCCCCAAGCACAGGAGGCCCCCAGCCTGTGGGCCACCCACATCGCCTACACCGCGCTCCGCCGCACCGGCGAAGTCAGCTGCTCGTTCGAGGAGTTCTCCGAGGCAACTGTGAGCGCCGAACCCGAGGTCATCGACGTGGACCCTACCCGGACGGCGACCGCCGGGGCCTGATCGTCGCCCTGGCCCTCGCCACCCGCATCCCCATGAGCGAGTGGGAGACCCGCCCCGACGAGGACATCGCCACCGCACTGCAACTGCTAGAAGAGAGGAGGAGCTGACTTGGCGTCGAAAACCGCCATCCTGAGCGTCCGCGTCGTCTCCGACGTGAAGGACGCCACCAAGGGACTGGACGACGTGGCCGACAAGACCGGCCGCCTGGAGGACGGCCTCAAACGGGCCGCCGCCCCCGCCGGGATCGCCGTCGCCGCCCTCGCCGGGATCGGCAAGGCCGCCACCGACTCCGCCAGCGAGTTGCAGCAGAGCGCGGGCGCCGTCGAATCCGTATTCGGCGGGCACGCCGCCGCCGTCCAGGACGCCGCCAAGACCGCCGCCTCCAGCGTCGGCCTGGCAGCAAGCGAGTACCAGAACATGAGCGCGGTCCTGGGCGCCCAGCTCAAGAACATGGGCACCCCCATGGAGGACCTGGCCGGATCGACCCAGAACCTCATAGGCCTGGGCTCCGACCTCGCCGCCACCTTCGGGGGAACCACCGCCGACGCCGTGAGCGCCATCTCAGCCCTCCTCCGGGGCGAGCGCGACCCCATCGAGCGCTACGGCGTCTCGATCAAACAGTCGGATATCAACGCGCGTCTGGCCGCCGAGGGCATGGACAAGCTGGAAGGCGCGGCCAAGACCCAGGCCGAAGCCCAGGCCGCCCTCGCCCTGCTCACCGAGCAGACCGCATCTGCGCAAGGCCAGTTCGCGCGCGAGACCGACACGATGGCCGGGAGCCAGCAGATCGCCGCCGCCCAGTTCGAGAACGCAAAAGCCGCCCTCGGGGAGAAGCTGCTGCCCGTCGTCACGCAGTTCATGGAGGCCATGAGCGGGGCGGCTCAATGGGTCGCCCAGAACAGCGATGCGCTGCTCGTCCTCGGCGGCGTCGTCGGAACCATCGCGGGCGTGATCCTCGCCGCCAACGCCGCCATGGGCGTGTGGACCGCAGTCCAGACGACCGCCAGAGTCGCGACGGCCGCCTGGACCGGCGTCCAGGCCGCGTTCAACGCGGTCATGGCCCTGAACCCGATCACACTGGTGGTCATCGCCATCGGGGCCCTGGTCGCCGCCGTCGTCGTCGCCTACAACAAGTCCGAGGCGTTCCGCAACGCTGTATCCGCGCTGTGGGACGCCATCAAAGCGGGGGGCGGCTGGATAGTCGATCACGTCATCAAACCCATCGGAGACGCTTTCAACGCCGTTGTTGATGCCGTGAAATCCGTCTACGACTGGGTGAAGAACCTGTTCAGCGGATTCCAGCTCCCAGGCTGGCTATCGAGCGTACTCAGCTGGTTCGGGCTCGAAGCCCCCTCCGGCCCCGAATCCGGGGCCATCCTCGCCGCCACCGGGACAACGGACGCCCCCCTCGCGCGCCTCGCATCGTGGGCGCTCGCCCCCCGCACCGGCTCCAGCCCCACCCCCGCCGGCAGCGTCGTGAACATCACTGTGAACGGCGCCCTGGACCCTGACGCGGTGGCCCGCCAGATCGGCCGCATCCTGTCGCGCCGCGACCTCATCAACGGCACCGAGCAGATCGTGGGGGCGACCCTATGAGCGTCAGCGCAAGCCTCCGCGTCGCCGCAGGCGGCCTCGGCGGTGTCATCAACGCCGCCGCCGACAAGTACCCGACGACGGTGACCGTCCTCGACGACCTCACCGTCACGTGGGGCCGCGATAGCGTGGTCTCACACCCGGACCCGTCGTCAATGACCGCGACAATCGCCCTCGTGGACACTGTGCCCGACTGGCTGCGCGTCGGCGCGCTGGCGACCGTCAACGCGGTCGCCCGGACCGAGGAGTCCCAGCGGTCCTATATGCGGCTCCTGCCCTGGCGCGCCATCGAACCGGGCACCGGGTGGCGCCAGCAGGTCACCCCCGATCCGCCCGGCGCGTGGGTCGGGAGCCTCCCGGTGTTCGCCGCCGCCGGAGCAGACTCCGGGATCGGATGGTTCATAGCGCCAGGGGTGCAGCCCCCCTCCGATACCCCCGAGACCACCCAGTGGGCCGCGAACGCAAAGACGACAGCGGGCAAGCCAGTCACGTTCACAATCACCGTCCCCGAGCTCACCGGCGCGACCGTGCGCGCCTTCCCGCTCACTTACCGGCGCCCCGGCGGGCTCTACACCCGCGCCCCCGGCATGGCGATCGAGCTCTCCCCGGAGAAGTACACGCCGGGCACTGTCGAGTACTCGGGCACCTGGACCCCCGAGGCGACGGGCCTTTACGTCGGCGCCTATCTGCATATCCAGCTGCACAAGGCCCCGGCCTGGACGACGATCCCCCGCGAGCGGACCTGGCGGGCCGCACCCGGCACGTGGGCGGACGCCGGCGGCCGCGCAACCGTCACTGACGTTCACATCGCCGGGACCTCCGGCCACGTCGCTGAGCACGCCGTCGAGGTCTTCACCGGCCGGGTCCAGTCCCTCCGCGTCGAATGGTCCGAGCGCCTGTCCCGACCCATCGCGCGGATCACCGCAGTGGACAAGCTCGCCGATCTGAATGGTACCTACATCGGCGACACGCCGTGGGGCGAGGAATCCTGGAAGCTGCGCGCAGAACGCATCCTGAAACAGGCCCTCGGACCAGCAGACACACTGGAGGGCGAACCCGGCAATTGGCTGGGGACGATCCGCCCCCGAGACGTGGACCACCGCAGCGCCGGTGAGCTCATGAGGAACACACTCGCCTCGTGCGCCGCCACCGCATTCCCCGTCAGCTGGCGCAAATGGCGGGTAATCCCATTCATCTACAAGGGGAGCGATCAATCAATCACGATCCCCGGGCGCGCCATCCGCCGCGACGGCGTACAGGTCAGCACTGACGAATCCGCGAACATCTCGACAATTCAAGCCACGTATTTCGATGTGACCTACGACGGGAAAACCGGGAGGGTGAAAGACGTTATAGAGCGCACGACTACGCGGAAGAATACACCGGCAAATGAGGGACCCCCCAGGTCCATCAAAATGAAAACCGAACTATCCCGCAGTAACGAAGCGAGCGAACTCACCCGGATCATCGGGAAATACGTGAACGTGAACCAGTGGATCATCAGCGCCCTATCAGTGAAGCACGACCGGATCAGCGAGGACGCCCTTGTGCGCCTACTGTCCGCCACCGAGCGCATCGCCCAGCAGGTCGTCCTCACCGGCCTCCCACGATGGTTCCCAGCAGCGACGATGCGCGGCATCGTCATCGGCGGGTCCCTCACCATGCACCGCGGCCACTGGACCCCCACCCTCCGCATCGCAAACACACCCGACTAGAAAGAGTACCCATGCCATCGACAACCCCCCGGGGTCTTCCCTACGCAATCCCCACCGACGCCCAAGCCGCATTCCCCGACGCCGTGTCAAAACCCATCGCCGAATGGATCGAGGCGAACCTCCCGGTCATGCAAGCCGGGACCATCGCCTACCCCGCCCTCGGCTCCCAAGACCAGACGGGAGAGTACACAGTCACGTTTCCCAAACCCTTCCCAGTCACGCCCCGGATATTCATGCAAGCCGATAACCAGCGCCTCACAATCGCCGTATGGAATATCAGCCGCACCGGGTTCAAATGGATGGCCCGCAACAACAGCAACGGCAATTCGTCCTCTGGAGCGGCCTCGTGGTTCGCCGTTAGCGGCGCCACCGGACAGTAACGAAAGGAAACAAAGGAAATGACCACAGCGGTCGACGTGTTCACCGCCCGCCTCGCCTGGATGATGACCCAAGCCGACGGCGGCTACTCCCAGCCCAACCGCCTCGACGTGCGCCGCACGCGCGGCGTGTGGGACCCCGGCTTCCAGTTCGAGGGGGACTGCTCCTCCTGCGTCCTGGAGGCCGCCCACCAGGCGGGCCTGCCCACAGGCTCTGCGTCCTACACGGGCGACATGCGCGCGGGTCTGGAGGCCGTGGGATGGGCCGTCATCCCCTACGCCGCGACCGGCGGGGACCTTGACAACCTCGCCGACGGCGACGTGCTCCTATCCGAGGCCGCGAGCGGCGGCGTCGGCCATACCGGCGGCCTCATCCCCGGCGGCCTCGTCGCCGAGGCGTGGATCGACGGTCACGGAGACATCATGGGCTCCGCAGGCGGGGACGGGCCCGGCGACGACACCGGCGGGGAAACCCGCGCAGTGCCGTTCTATTCCCACCCCTACACAGTGCGGGGGCTCTGGACGCACGTCCTGCGCCCCCCAGCCCTCGACGCCGCAGACTCGCCCGCCGAACCCACCCCCACAACGAAAGGAATCCCCAATATGTTCGGAATCACCTACACGGCAAACGCCTTCGGCGGTATCACCGCCTACGTCCTCATCCACGAGTCCGCCGGTGCCGACGCCCTTGACCGCGTTCAGGCCCAGGTGTACAACAGCGTCCTTCCCAACGGCTTCACCGAGGTCCCTGAGCACCACGCCGAAATGCTCATCCGCGAGTCGTGGGTGCGCCACAACCGCATCGCCAACGCCGTCGCCGCGACCACTCGCGTAGACATCAACGAGGCCACCGCCCGCGTTCTCGCCGCCGTCAAGGAAGGAGCTGCCAAGTGAACGCCATCACGTCCCAGACCCCCGATGATCCCACGCCGCAGCCCATCTCCTGGCTTACACCCGCAGTGCGGCGTTACATCTACAACGTCACTATCGCCGCCCTCGGCGTCGCTCTCGTCTACGGCGTCGTCGATGGCCAGCACGCCGCCGCCTGGGAGGCCCTGGCCCTCGCTGTCGTGGGCCTCGCCCGCGCGCACGTCCCCGGAGACCCCCAATGAGCGACGCCTCGGCGGCCGTCGAGGTCATCGCCGCCATAGGCGGCCTCGGCGGCCTCGGGGCCGCGCTCTCAGCCGTCGCCTCCCTCATGGAGGCCCGCAGGGTCCGCGCCAGTATCCCCGCCGCCGCCGACCGCACCGAGGAGGCCATCGACGCCCTGCGCTCCGATGTCCGCGCCATCGACCGCCGCATCGGACACGAGCTCGGCGAAATCCGCCGAGCCGCCGACCGGGAACACGCCGACTATGACGCACGTCTCAGACGATTGGAGGGGTCATGAGTTGACACTCCCACTCAGGTGGTTATAAACTATAACCATCAGGAAGCCATAAGGGGCAAGCCTGAAACCTGAAGGGAGCGCGAAAATGCGCAAGTCAATCGAACTCACCTGGACCCCCGAAACCCGCGTTTGGGGCACAAGTGGGAACACCAGCGTGGCCGTCGGCACCGGAACCCTGGACGGCCGCCGCCTCGCCGTCTACGCCTTCCCCCAGTCCGATCACTGGTCGTTCTGGTCGCAAATCGAGCGTCCCGGCGGTGGTTCGACCTCGATAGAAATCAGGTCCACATTGCCCGCAGGCACCGTTCCATCGGTCCTCGGCCCGAACGGCGCCATCCGCGAAACGACGACAATCGAACTCTGACCCAACGCCCCGGCGCACACGCGCCGGGGCACTGTCACGGAAGGGCAAAGGATGAACGGCATCGAACTGCGCGCCCGCCGCGAAGCACTCGGGCTCTCACAAACCAAGTTCGCGAAAATGTGCGAAACGACTCAAGTGACCGTTTCCCGCTGGGAGAACGGCACCCGCGAACCAAGGAACGACATTGCAATACACCTGCTGATGGCAAATATCGAAGACGCCGCTATCGACCTCATCGAGGACCTGCTAGAGCTCGCCGAAGACGAAGAACTCCTAACAGCAACGCCCGACCTCCAGCTCACGGTGTACAACGACGAAGCCCGCTACGCCGCCGGGGAGCCCGTCTGGTCAAAACGCCTCCCCATGGAGACGCACCGCGTGTGCGCCGCCCGAGCCGCCGCCCTCCTCGGCGCCGAGGACGGCACACACGTCACACTCATCGAGGGCTGAGCGCCCTCACGCGATAGCCTCAACGACCTCGCGCACATCATCGTCGGGAACGAGGATGTAGCGAAGCGTCGTCGAGGGTGAAGCGTGCCCGAGCGCGCGCTGCACCGCGACGAGGTTCCTCGTGCGCGCGAACCCCGTCGAGGCGAAGGCGTGCCGGAGGGCGTGCATCGTCACGCCCTCCGGCAGCGCCCGGCCGACCAGCTTCCCCACCCACGCCGGGGAGAGGTGTCCATGGTCCGCCCCCGGGAAGAAGAACCCCGGGTCATGATCGAGCAGCTCATCGGCGAGAGAATGCGGGAGGGGGATCACGCGGGTTTTCCCGCCCTTTCCGTGGACCACGAGGGACCAGCCCGCCAGATCGCGCACAAGATCGCGCGTGTGCGCGCGGGCGACCTCACCCCGCCGCATCCCCAACTCCGCCGCCATGCGCACCATGAGACGCACTCGTGGATCCGTCGCCCGGCGCCCCACCGCGATGGCGCCCGGCGTCGCCGGCCTCGGCGCAGGGTCCGACTGTCTCACCGACGGCACCGGCGGCGCTACCTCGATGTATCCGACCCCCTGGGCCCACCGGTAGAACTGGTCGACGCTTTGATGCGCGCTCCGACGCGTATCCCGCGCCCAATCATGCGCCCCGGACCACTCGATCACCGTGAGCGGCCCAACCTCCCACGGGCCCGCCCGCAGATCGCGGGCGAACCTACTCACCCACTCGATCCGCAGTCGGATAGTCTCGGCCCGCCGGCCGGCCGCCGCCAGCGCTGTAGTCCACTCGCCTATAGGACCGGCCCATCCGGCGGGTACCGGTCGCGGTTTCATGCTCATGATGATTACCCTGCATCTATTCGGCCCCAGTGTCGCGTCATCACGCCGCCGGGACCCACGATGTAGGATCGAGCCGTGGGCCACCAATCCGTAGGTTGGGGGTTCGAGTCCCCCTGGGCCTACTCGCCCGCCCCAGCCCCGCCGGCTGGGGCGGTTGCCGCACTGCGCCGGTACCGACGCGCTGCCGACGGATGGAGGTCGCCATGTCCGACGACGCGGACAGGGCCCACGGCGCCCTGGCGGGACTCGCGCTGGGGGACGCCCTTGGCATGCCGACCCAGGCGATGACCGCCGATCAGATCAGGCTGACCTACGGGTGGGTGGACGCCCTGGTGCCAGCCGACGCCTCGCAGCCCTACGCGCCCGGCATGCCCGCCGGCAGCGTCACGGACGACACGGAGCAGGCGCTGCTCGTCGCCGGCCTGCTGGTATCGGGCGGGGGCGGCATCGACCCCCACGCCTTCTCCCGCGCCCTGCTGGACTGGGAGGACTCGATGGCGGCCCGCGGTTCCCTCGACCTGCTGGGCCCATCGACGAAGGCCGCCCTGGAACGCGTGCGGGCCGGGGAGGACCCCCTCCGCGTGGGCGGCGCGGGCACCACCAACGGCTCAGCGATGCGAGTCGCGCCCGTCGGGATCGCCTCCTCCACCCGGGATCCGCGTTTCGCCGACACCGTGTGGGAGTCGTGCCGCGTCACCCACGCCACCGAACAGGGCTTCCACGCCGCCGCGCTCGTGGCGGCAGCGGTCTCCCTCGGCATCGACGGAGCAGGGGCGGACAGCCCTTCGGACTCCGCCCGCGCCTCCTTGGAACGCGCCCTGGCCCTCGTGGAGGCACTCGGGCGCCGGGGGGCGCGGACGCCCCAGCCGGACGTGTGCGAGCGGACCCGCTACGCGCTGCGGTTCGCGCGCGCCCGCGACCCCGCCCCCGGTACTGCCGACGACGACCGGGCATTCGCCGGGGCACTGCGGGCACGCGTCGGCGCCTCCGTGGAGGCCGCCCAGTCCGTCCCCGCAGCATTCGCCATCGCCTGGCGCTACGCCGCCGATCCGTGGCGGGGCCTGTGCGTCGCCGCCAACCTCGGCGGTGACACCGACACGATCGGCGCTATCACCGGCGCCGTGCTCGGCGCCGCCCTGGGGGCCCGGTGCTGGCCCGCCCAGGAGCTGGAACGAGTGGAGGCCGTCTCCGGGCTGCGGCTGCGCGAGACCGCCGACGGTTTGCTCCGCCTGCGCGCCCACGGATCCCGACTGCCCGCCCACGGGGAGCCGGTCGCAGCACCGCAGGAGGGCAGGGTCGTCCTGCTCGGGCAGGTGGTCGTCGACCTCGCACTGCTGGCGCCGCGCGTGCCCGCTCCCGGCGGCGACGTGTTCGCAGAGGACGCGGGCATGCACGCGGGCGGGGGCTTCAACGTGCTGGCCGCTGCGCGCCGGATGGGAGCGGAGGCAGTGAGCCTGTCCGGCGTCGGGGACGGCGGATTCGCCTCGATCATCACCGCTGCGTTGGAGCGCATCGGCGCCTCCTGCGAGGGACCGCGCGTCGCGGGAACGGACTCGGGGTACTGCGTGGCCATCACGGACGGCGACGGCGAGCGCACCTTCGTCTCGACCAGGGGCGCGGAGGCCCGCCTGCCGCGCGGGTCGTGGTCCGCCCACGCGGCCCGCTTGCGCAGCGGGGACGTGGTGCACGTGGACGGCTACGCGCTGGCCCATCCGGCCAACACCGCAGCGCTGCGGGAGTTCCTCTCGGCGCACCTGCCCGCAGGGCTCCGCGCGATCGTCGACGTGTCGCCCGTCGTCGGCGATGTGGACCTCGACGACCTGCTTGCCCTGCGGGCCCTGGCCCCCCTGTGGTCCATGAACGAGCGCGAGGCGGGGATCCTCGCGGGCCGCCTCGCGCGGGCGTCCGCCGCTCCCCCGCACGGAGGCGCTCCCCCGGGGGAGGCGACACCACCGGCCGGAGCGGCCCCCGGGA"_dna4};
  EXPECT_NO_FATAL_FAILURE({
    auto pst = pst::ProbabilisticSuffixTree<seqan3::dna4>(
        "TEST", long_sequence, 15, 4, 48, "parameters");
    pst.construct_tree();
  });
}

TEST_F(ProbabilisticSuffixTreeTest, CorrectNumberOfParameters) {
  size_t sought_n_parameters = 192;
  using seqan3::operator""_dna4;
  seqan3::bitcompressed_vector<seqan3::dna4> long_sequence{
      "CGCGCGGCGCGTCGTCGAGCTCGCCGCCCAGGGCGCGCCCCTCGGCGCGATCCGCGCCGCCCTCAACGACGTGACCCCCGCCGCCGACAAGGGCGAAGCCTTCGTCGGACGCCCCGACTGGCTGGGCGAGCTGTGGACCGCGCGCCGCACGGACCGGCCCCTGATCGACTCGATCACCAAAAAGGCCCTGCCCCGTGCGACCAAGGTCAAGGGCTGGCGCTGGAAGAAGCGCCCCGAGGTCGCCGACTACACGGGCAACAAAACCGAAATCTCCTCCAACGAGATCGAGACCGAGCCCGTCGAGGCCGCCGTCAAACGCATCGCCGCAGGGTGGGACACCGACCGCATTTTCGTCGACCTCGGCGACGGCGACATGATCGAGAGCCTGTGGGAGGGCGCCCGCGAGGACTACGCGATCAAGACCGAGGCCGCCGTCACCACCGGCCTCAAGACCGCAGCGACGAAGCTCACCGGCGCGCCCACCGAACTGGACAAGGCCCTCGTGGTCCTCGGCTCCAAGGCCGCCGCCATCGGCTCCCGCCTGAACTTCGTCGCCTTCGGCGCCGACGTGTGGAGCAAGTTCACCGCGCTGACCCGCGACCAGGTGCCGTGGTGGATCACCAACGGCGACCGCCTCAACCTCTCGACCGCGACCGGCGAGGTCAACGGCCTGCGCCTGTTCGTGGACCCGACCCTCGCGGCGGGCGACATCCTCGCGGGCGACACCCGGTCCGCGACGTTCTACGAGGAGCCGACCCCCATCAGGGTCAACGCCATCGACCTGCCCAAGGGCGGCGTGGACCTCGGCCTGTTCGGGTACCACGCCCTTCTCGTGAACGACCCGAACTCGTTGTTCATCATCACGGCGGGCTGACCCCATGACCCCCGACGACCTCGCCACGCGGGCCGCCGCGTGGGCGAAGCTCCCGGGCGGCGTGGACGACGCCATGAGGGCGTGCGCAGCCGCAGTGCACGCCCTCGTGGCCGCCCTGCCCGTCACGCAGGGCCGCCCCGCCTGGCGCGAGGACACGGCCCTCGGAGCGGTCATGCTCACCGCCCGCCTGCACCGCCGCCGCAACAGCCCGGCGGGCATCGAGTCCCTGACCGAGATGGGCGCGACCTACGTGAGCCGCTACGACAGCGACATCGCGCGCCTGCTGCGCATCGACGCCTTCGTCGGGCCCGTCGCCATCTGAGGGGGGCCACGAGATGAACCCGCTCTACGCGGCCGCCCAGGATGTGGCCGACATGCTCGCCGCGGCCGGAGTCCACACGGTCACCGACCCCAGGGACATCGAGCCGCCGTGCGCGTGGGTCAGCCCCAGCCGCATCGCCTACCCCACGCTCGCTGGCCGCCCCCGCACCGTCGAGTGGGAGGTGTACCTCATCGCACCCGACAGCGGCGCGCCCCTCTTCCCCCTCGGCGACCTCATCGACCGGGCCGCCACCGTCTTCCCCGGCATCGAGGCCCGCACCCTCGGCCTGACAATCCCCAACCTCAGCCCGGACCCCCTGCCCGCGATCACGTTCACCATCGAAACAGAAACGGACTAAACCCATGGCAGTGAAAACCCTCACCCTCGGCCCCGGCAAACTCAGCTTCGGCGCCCCCGAGTCCCTGACCCACGCCGCCGCCCAGGTCACCAAATGCGCCGTCAAGCCCACCGCGAAGCAGGGCGACTCCGTGGCCGTCCTGTCCGGCGACCGCGTGCCCGGCGACCGCACCGAAGCCGCGACCCTGGAGTTCACGATCTACCAGGACTTCGGCGAGGCCGAATCCTTCGTCGAATGGACCTGGGCCAACGCAGGGAAGGAACTCCCCTTCGAGTTCATCCCCGCCGACAAGCACGACAAGGCCGTGCGCGGCCGCGTCACGATCGAGCGGTCCGACATCGGCGGCGAGGTCGGCGTCAAGGTCACCGCCGACCTGGAGTTCACCTGCACCACCATGCCCACCATCGAGCCCAAAACCAAGATCGGGCACTGAGGTGGCCGACTACTCCGGCGTCAAGATCGACGGCGCGCGCCGCCTCCGCTCGACCCTGCGCAAAGCGGGCGCGGACATGCGCGACATGCGGGAGGTGAACCGCGTCGTCGCCGGCATCGTCGTCGGCGCGGCCACCGCCCGCGTCCCCCGACGCACCGGGGCCCTGGCCGCCACCGTGCGCGCAGGGGCCACCCAGGCCGCAGCCATCGGCCGCGCCGGGAACAACCGCCGCACCGGCGTCCCCTACGCCAACCCCATCCACTGGGGATGGCACCGCCACCGAATCCGCCCTAACCCGTTCCTCAGCCTCGCCGCCCAGGACACCGAACCCCAGTGGTTCGGCGTCTACGCCGACCGCATCGAACGCCTCATCAACAGCATCGAAGGAGCCTGACCCATGTCGAGCATCAAAGCCATCAACGTCGAGGTAGTCACCTCCGCCGTGACCGGCGACCTCGCCGCCGTCACCGTCCGCACCGACAACCGCGACCGCATCGCCTGGGACCTCGCGAGGGGCCGCAACAAATGGCCCCAAGCACAGGAGGCCCCCAGCCTGTGGGCCACCCACATCGCCTACACCGCGCTCCGCCGCACCGGCGAAGTCAGCTGCTCGTTCGAGGAGTTCTCCGAGGCAACTGTGAGCGCCGAACCCGAGGTCATCGACGTGGACCCTACCCGGACGGCGACCGCCGGGGCCTGATCGTCGCCCTGGCCCTCGCCACCCGCATCCCCATGAGCGAGTGGGAGACCCGCCCCGACGAGGACATCGCCACCGCACTGCAACTGCTAGAAGAGAGGAGGAGCTGACTTGGCGTCGAAAACCGCCATCCTGAGCGTCCGCGTCGTCTCCGACGTGAAGGACGCCACCAAGGGACTGGACGACGTGGCCGACAAGACCGGCCGCCTGGAGGACGGCCTCAAACGGGCCGCCGCCCCCGCCGGGATCGCCGTCGCCGCCCTCGCCGGGATCGGCAAGGCCGCCACCGACTCCGCCAGCGAGTTGCAGCAGAGCGCGGGCGCCGTCGAATCCGTATTCGGCGGGCACGCCGCCGCCGTCCAGGACGCCGCCAAGACCGCCGCCTCCAGCGTCGGCCTGGCAGCAAGCGAGTACCAGAACATGAGCGCGGTCCTGGGCGCCCAGCTCAAGAACATGGGCACCCCCATGGAGGACCTGGCCGGATCGACCCAGAACCTCATAGGCCTGGGCTCCGACCTCGCCGCCACCTTCGGGGGAACCACCGCCGACGCCGTGAGCGCCATCTCAGCCCTCCTCCGGGGCGAGCGCGACCCCATCGAGCGCTACGGCGTCTCGATCAAACAGTCGGATATCAACGCGCGTCTGGCCGCCGAGGGCATGGACAAGCTGGAAGGCGCGGCCAAGACCCAGGCCGAAGCCCAGGCCGCCCTCGCCCTGCTCACCGAGCAGACCGCATCTGCGCAAGGCCAGTTCGCGCGCGAGACCGACACGATGGCCGGGAGCCAGCAGATCGCCGCCGCCCAGTTCGAGAACGCAAAAGCCGCCCTCGGGGAGAAGCTGCTGCCCGTCGTCACGCAGTTCATGGAGGCCATGAGCGGGGCGGCTCAATGGGTCGCCCAGAACAGCGATGCGCTGCTCGTCCTCGGCGGCGTCGTCGGAACCATCGCGGGCGTGATCCTCGCCGCCAACGCCGCCATGGGCGTGTGGACCGCAGTCCAGACGACCGCCAGAGTCGCGACGGCCGCCTGGACCGGCGTCCAGGCCGCGTTCAACGCGGTCATGGCCCTGAACCCGATCACACTGGTGGTCATCGCCATCGGGGCCCTGGTCGCCGCCGTCGTCGTCGCCTACAACAAGTCCGAGGCGTTCCGCAACGCTGTATCCGCGCTGTGGGACGCCATCAAAGCGGGGGGCGGCTGGATAGTCGATCACGTCATCAAACCCATCGGAGACGCTTTCAACGCCGTTGTTGATGCCGTGAAATCCGTCTACGACTGGGTGAAGAACCTGTTCAGCGGATTCCAGCTCCCAGGCTGGCTATCGAGCGTACTCAGCTGGTTCGGGCTCGAAGCCCCCTCCGGCCCCGAATCCGGGGCCATCCTCGCCGCCACCGGGACAACGGACGCCCCCCTCGCGCGCCTCGCATCGTGGGCGCTCGCCCCCCGCACCGGCTCCAGCCCCACCCCCGCCGGCAGCGTCGTGAACATCACTGTGAACGGCGCCCTGGACCCTGACGCGGTGGCCCGCCAGATCGGCCGCATCCTGTCGCGCCGCGACCTCATCAACGGCACCGAGCAGATCGTGGGGGCGACCCTATGAGCGTCAGCGCAAGCCTCCGCGTCGCCGCAGGCGGCCTCGGCGGTGTCATCAACGCCGCCGCCGACAAGTACCCGACGACGGTGACCGTCCTCGACGACCTCACCGTCACGTGGGGCCGCGATAGCGTGGTCTCACACCCGGACCCGTCGTCAATGACCGCGACAATCGCCCTCGTGGACACTGTGCCCGACTGGCTGCGCGTCGGCGCGCTGGCGACCGTCAACGCGGTCGCCCGGACCGAGGAGTCCCAGCGGTCCTATATGCGGCTCCTGCCCTGGCGCGCCATCGAACCGGGCACCGGGTGGCGCCAGCAGGTCACCCCCGATCCGCCCGGCGCGTGGGTCGGGAGCCTCCCGGTGTTCGCCGCCGCCGGAGCAGACTCCGGGATCGGATGGTTCATAGCGCCAGGGGTGCAGCCCCCCTCCGATACCCCCGAGACCACCCAGTGGGCCGCGAACGCAAAGACGACAGCGGGCAAGCCAGTCACGTTCACAATCACCGTCCCCGAGCTCACCGGCGCGACCGTGCGCGCCTTCCCGCTCACTTACCGGCGCCCCGGCGGGCTCTACACCCGCGCCCCCGGCATGGCGATCGAGCTCTCCCCGGAGAAGTACACGCCGGGCACTGTCGAGTACTCGGGCACCTGGACCCCCGAGGCGACGGGCCTTTACGTCGGCGCCTATCTGCATATCCAGCTGCACAAGGCCCCGGCCTGGACGACGATCCCCCGCGAGCGGACCTGGCGGGCCGCACCCGGCACGTGGGCGGACGCCGGCGGCCGCGCAACCGTCACTGACGTTCACATCGCCGGGACCTCCGGCCACGTCGCTGAGCACGCCGTCGAGGTCTTCACCGGCCGGGTCCAGTCCCTCCGCGTCGAATGGTCCGAGCGCCTGTCCCGACCCATCGCGCGGATCACCGCAGTGGACAAGCTCGCCGATCTGAATGGTACCTACATCGGCGACACGCCGTGGGGCGAGGAATCCTGGAAGCTGCGCGCAGAACGCATCCTGAAACAGGCCCTCGGACCAGCAGACACACTGGAGGGCGAACCCGGCAATTGGCTGGGGACGATCCGCCCCCGAGACGTGGACCACCGCAGCGCCGGTGAGCTCATGAGGAACACACTCGCCTCGTGCGCCGCCACCGCATTCCCCGTCAGCTGGCGCAAATGGCGGGTAATCCCATTCATCTACAAGGGGAGCGATCAATCAATCACGATCCCCGGGCGCGCCATCCGCCGCGACGGCGTACAGGTCAGCACTGACGAATCCGCGAACATCTCGACAATTCAAGCCACGTATTTCGATGTGACCTACGACGGGAAAACCGGGAGGGTGAAAGACGTTATAGAGCGCACGACTACGCGGAAGAATACACCGGCAAATGAGGGACCCCCCAGGTCCATCAAAATGAAAACCGAACTATCCCGCAGTAACGAAGCGAGCGAACTCACCCGGATCATCGGGAAATACGTGAACGTGAACCAGTGGATCATCAGCGCCCTATCAGTGAAGCACGACCGGATCAGCGAGGACGCCCTTGTGCGCCTACTGTCCGCCACCGAGCGCATCGCCCAGCAGGTCGTCCTCACCGGCCTCCCACGATGGTTCCCAGCAGCGACGATGCGCGGCATCGTCATCGGCGGGTCCCTCACCATGCACCGCGGCCACTGGACCCCCACCCTCCGCATCGCAAACACACCCGACTAGAAAGAGTACCCATGCCATCGACAACCCCCCGGGGTCTTCCCTACGCAATCCCCACCGACGCCCAAGCCGCATTCCCCGACGCCGTGTCAAAACCCATCGCCGAATGGATCGAGGCGAACCTCCCGGTCATGCAAGCCGGGACCATCGCCTACCCCGCCCTCGGCTCCCAAGACCAGACGGGAGAGTACACAGTCACGTTTCCCAAACCCTTCCCAGTCACGCCCCGGATATTCATGCAAGCCGATAACCAGCGCCTCACAATCGCCGTATGGAATATCAGCCGCACCGGGTTCAAATGGATGGCCCGCAACAACAGCAACGGCAATTCGTCCTCTGGAGCGGCCTCGTGGTTCGCCGTTAGCGGCGCCACCGGACAGTAACGAAAGGAAACAAAGGAAATGACCACAGCGGTCGACGTGTTCACCGCCCGCCTCGCCTGGATGATGACCCAAGCCGACGGCGGCTACTCCCAGCCCAACCGCCTCGACGTGCGCCGCACGCGCGGCGTGTGGGACCCCGGCTTCCAGTTCGAGGGGGACTGCTCCTCCTGCGTCCTGGAGGCCGCCCACCAGGCGGGCCTGCCCACAGGCTCTGCGTCCTACACGGGCGACATGCGCGCGGGTCTGGAGGCCGTGGGATGGGCCGTCATCCCCTACGCCGCGACCGGCGGGGACCTTGACAACCTCGCCGACGGCGACGTGCTCCTATCCGAGGCCGCGAGCGGCGGCGTCGGCCATACCGGCGGCCTCATCCCCGGCGGCCTCGTCGCCGAGGCGTGGATCGACGGTCACGGAGACATCATGGGCTCCGCAGGCGGGGACGGGCCCGGCGACGACACCGGCGGGGAAACCCGCGCAGTGCCGTTCTATTCCCACCCCTACACAGTGCGGGGGCTCTGGACGCACGTCCTGCGCCCCCCAGCCCTCGACGCCGCAGACTCGCCCGCCGAACCCACCCCCACAACGAAAGGAATCCCCAATATGTTCGGAATCACCTACACGGCAAACGCCTTCGGCGGTATCACCGCCTACGTCCTCATCCACGAGTCCGCCGGTGCCGACGCCCTTGACCGCGTTCAGGCCCAGGTGTACAACAGCGTCCTTCCCAACGGCTTCACCGAGGTCCCTGAGCACCACGCCGAAATGCTCATCCGCGAGTCGTGGGTGCGCCACAACCGCATCGCCAACGCCGTCGCCGCGACCACTCGCGTAGACATCAACGAGGCCACCGCCCGCGTTCTCGCCGCCGTCAAGGAAGGAGCTGCCAAGTGAACGCCATCACGTCCCAGACCCCCGATGATCCCACGCCGCAGCCCATCTCCTGGCTTACACCCGCAGTGCGGCGTTACATCTACAACGTCACTATCGCCGCCCTCGGCGTCGCTCTCGTCTACGGCGTCGTCGATGGCCAGCACGCCGCCGCCTGGGAGGCCCTGGCCCTCGCTGTCGTGGGCCTCGCCCGCGCGCACGTCCCCGGAGACCCCCAATGAGCGACGCCTCGGCGGCCGTCGAGGTCATCGCCGCCATAGGCGGCCTCGGCGGCCTCGGGGCCGCGCTCTCAGCCGTCGCCTCCCTCATGGAGGCCCGCAGGGTCCGCGCCAGTATCCCCGCCGCCGCCGACCGCACCGAGGAGGCCATCGACGCCCTGCGCTCCGATGTCCGCGCCATCGACCGCCGCATCGGACACGAGCTCGGCGAAATCCGCCGAGCCGCCGACCGGGAACACGCCGACTATGACGCACGTCTCAGACGATTGGAGGGGTCATGAGTTGACACTCCCACTCAGGTGGTTATAAACTATAACCATCAGGAAGCCATAAGGGGCAAGCCTGAAACCTGAAGGGAGCGCGAAAATGCGCAAGTCAATCGAACTCACCTGGACCCCCGAAACCCGCGTTTGGGGCACAAGTGGGAACACCAGCGTGGCCGTCGGCACCGGAACCCTGGACGGCCGCCGCCTCGCCGTCTACGCCTTCCCCCAGTCCGATCACTGGTCGTTCTGGTCGCAAATCGAGCGTCCCGGCGGTGGTTCGACCTCGATAGAAATCAGGTCCACATTGCCCGCAGGCACCGTTCCATCGGTCCTCGGCCCGAACGGCGCCATCCGCGAAACGACGACAATCGAACTCTGACCCAACGCCCCGGCGCACACGCGCCGGGGCACTGTCACGGAAGGGCAAAGGATGAACGGCATCGAACTGCGCGCCCGCCGCGAAGCACTCGGGCTCTCACAAACCAAGTTCGCGAAAATGTGCGAAACGACTCAAGTGACCGTTTCCCGCTGGGAGAACGGCACCCGCGAACCAAGGAACGACATTGCAATACACCTGCTGATGGCAAATATCGAAGACGCCGCTATCGACCTCATCGAGGACCTGCTAGAGCTCGCCGAAGACGAAGAACTCCTAACAGCAACGCCCGACCTCCAGCTCACGGTGTACAACGACGAAGCCCGCTACGCCGCCGGGGAGCCCGTCTGGTCAAAACGCCTCCCCATGGAGACGCACCGCGTGTGCGCCGCCCGAGCCGCCGCCCTCCTCGGCGCCGAGGACGGCACACACGTCACACTCATCGAGGGCTGAGCGCCCTCACGCGATAGCCTCAACGACCTCGCGCACATCATCGTCGGGAACGAGGATGTAGCGAAGCGTCGTCGAGGGTGAAGCGTGCCCGAGCGCGCGCTGCACCGCGACGAGGTTCCTCGTGCGCGCGAACCCCGTCGAGGCGAAGGCGTGCCGGAGGGCGTGCATCGTCACGCCCTCCGGCAGCGCCCGGCCGACCAGCTTCCCCACCCACGCCGGGGAGAGGTGTCCATGGTCCGCCCCCGGGAAGAAGAACCCCGGGTCATGATCGAGCAGCTCATCGGCGAGAGAATGCGGGAGGGGGATCACGCGGGTTTTCCCGCCCTTTCCGTGGACCACGAGGGACCAGCCCGCCAGATCGCGCACAAGATCGCGCGTGTGCGCGCGGGCGACCTCACCCCGCCGCATCCCCAACTCCGCCGCCATGCGCACCATGAGACGCACTCGTGGATCCGTCGCCCGGCGCCCCACCGCGATGGCGCCCGGCGTCGCCGGCCTCGGCGCAGGGTCCGACTGTCTCACCGACGGCACCGGCGGCGCTACCTCGATGTATCCGACCCCCTGGGCCCACCGGTAGAACTGGTCGACGCTTTGATGCGCGCTCCGACGCGTATCCCGCGCCCAATCATGCGCCCCGGACCACTCGATCACCGTGAGCGGCCCAACCTCCCACGGGCCCGCCCGCAGATCGCGGGCGAACCTACTCACCCACTCGATCCGCAGTCGGATAGTCTCGGCCCGCCGGCCGGCCGCCGCCAGCGCTGTAGTCCACTCGCCTATAGGACCGGCCCATCCGGCGGGTACCGGTCGCGGTTTCATGCTCATGATGATTACCCTGCATCTATTCGGCCCCAGTGTCGCGTCATCACGCCGCCGGGACCCACGATGTAGGATCGAGCCGTGGGCCACCAATCCGTAGGTTGGGGGTTCGAGTCCCCCTGGGCCTACTCGCCCGCCCCAGCCCCGCCGGCTGGGGCGGTTGCCGCACTGCGCCGGTACCGACGCGCTGCCGACGGATGGAGGTCGCCATGTCCGACGACGCGGACAGGGCCCACGGCGCCCTGGCGGGACTCGCGCTGGGGGACGCCCTTGGCATGCCGACCCAGGCGATGACCGCCGATCAGATCAGGCTGACCTACGGGTGGGTGGACGCCCTGGTGCCAGCCGACGCCTCGCAGCCCTACGCGCCCGGCATGCCCGCCGGCAGCGTCACGGACGACACGGAGCAGGCGCTGCTCGTCGCCGGCCTGCTGGTATCGGGCGGGGGCGGCATCGACCCCCACGCCTTCTCCCGCGCCCTGCTGGACTGGGAGGACTCGATGGCGGCCCGCGGTTCCCTCGACCTGCTGGGCCCATCGACGAAGGCCGCCCTGGAACGCGTGCGGGCCGGGGAGGACCCCCTCCGCGTGGGCGGCGCGGGCACCACCAACGGCTCAGCGATGCGAGTCGCGCCCGTCGGGATCGCCTCCTCCACCCGGGATCCGCGTTTCGCCGACACCGTGTGGGAGTCGTGCCGCGTCACCCACGCCACCGAACAGGGCTTCCACGCCGCCGCGCTCGTGGCGGCAGCGGTCTCCCTCGGCATCGACGGAGCAGGGGCGGACAGCCCTTCGGACTCCGCCCGCGCCTCCTTGGAACGCGCCCTGGCCCTCGTGGAGGCACTCGGGCGCCGGGGGGCGCGGACGCCCCAGCCGGACGTGTGCGAGCGGACCCGCTACGCGCTGCGGTTCGCGCGCGCCCGCGACCCCGCCCCCGGTACTGCCGACGACGACCGGGCATTCGCCGGGGCACTGCGGGCACGCGTCGGCGCCTCCGTGGAGGCCGCCCAGTCCGTCCCCGCAGCATTCGCCATCGCCTGGCGCTACGCCGCCGATCCGTGGCGGGGCCTGTGCGTCGCCGCCAACCTCGGCGGTGACACCGACACGATCGGCGCTATCACCGGCGCCGTGCTCGGCGCCGCCCTGGGGGCCCGGTGCTGGCCCGCCCAGGAGCTGGAACGAGTGGAGGCCGTCTCCGGGCTGCGGCTGCGCGAGACCGCCGACGGTTTGCTCCGCCTGCGCGCCCACGGATCCCGACTGCCCGCCCACGGGGAGCCGGTCGCAGCACCGCAGGAGGGCAGGGTCGTCCTGCTCGGGCAGGTGGTCGTCGACCTCGCACTGCTGGCGCCGCGCGTGCCCGCTCCCGGCGGCGACGTGTTCGCAGAGGACGCGGGCATGCACGCGGGCGGGGGCTTCAACGTGCTGGCCGCTGCGCGCCGGATGGGAGCGGAGGCAGTGAGCCTGTCCGGCGTCGGGGACGGCGGATTCGCCTCGATCATCACCGCTGCGTTGGAGCGCATCGGCGCCTCCTGCGAGGGACCGCGCGTCGCGGGAACGGACTCGGGGTACTGCGTGGCCATCACGGACGGCGACGGCGAGCGCACCTTCGTCTCGACCAGGGGCGCGGAGGCCCGCCTGCCGCGCGGGTCGTGGTCCGCCCACGCGGCCCGCTTGCGCAGCGGGGACGTGGTGCACGTGGACGGCTACGCGCTGGCCCATCCGGCCAACACCGCAGCGCTGCGGGAGTTCCTCTCGGCGCACCTGCCCGCAGGGCTCCGCGCGATCGTCGACGTGTCGCCCGTCGTCGGCGATGTGGACCTCGACGACCTGCTTGCCCTGCGGGCCCTGGCCCCCCTGTGGTCCATGAACGAGCGCGAGGCGGGGATCCTCGCGGGCCGCCTCGCGCGGGCGTCCGCCGCTCCCCCGCACGGAGGCGCTCCCCCGGGGGAGGCGACACCACCGGCCGGAGCGGCCCCCGGGA"_dna4};

  pst::ProbabilisticSuffixTree<seqan3::dna4> pst{
      "TEST", long_sequence, 15, 4, sought_n_parameters, "parameters"};
  pst.construct_tree();

  int n_terminal = pst.count_terminal_nodes();
  EXPECT_EQ(n_terminal * 3, sought_n_parameters);
}

TEST_F(ProbabilisticSuffixTreeTest, PSTBreadthFirstIteration) {
  std::vector<int> visited{};

<<<<<<< HEAD
  probabilisticSuffixTree.pst_breadth_first_iteration(0, [&](int index) {
    visited.push_back(index);
    return true;
  });
=======
  probabilisticSuffixTree.pst_breadth_first_iteration(
      0, 0, [&](int index, int level) {
        visited.push_back(index);
        return true;
      });
>>>>>>> c72ce086

  std::vector<int> expected_visited{0, 2, 4, 6, 14, 18, 10, 20};

  EXPECT_EQ(visited, expected_visited);
}

TEST_F(ProbabilisticSuffixTreeTest, PSTBreadthFirstIterationSubtree) {
  std::vector<int> visited{};

<<<<<<< HEAD
  probabilisticSuffixTree.pst_breadth_first_iteration(2, [&](int index) {
    visited.push_back(index);
    return true;
  });
=======
  probabilisticSuffixTree.pst_breadth_first_iteration(
      2, 1, [&](int index, int level) {
        visited.push_back(index);
        return true;
      });
>>>>>>> c72ce086

  std::vector<int> expected_visited{2, 14, 18};

  EXPECT_EQ(visited, expected_visited);
}<|MERGE_RESOLUTION|>--- conflicted
+++ resolved
@@ -167,21 +167,12 @@
       pst::Status::EXCLUDED, // A-
       pst::Status::EXCLUDED, // GA
       pst::Status::EXCLUDED, // GATTATA-
-<<<<<<< HEAD
       pst::Status::EXCLUDED, // TA
       pst::Status::EXCLUDED, // TT
       pst::Status::EXCLUDED, // ATA
       pst::Status::EXCLUDED, // ATTATA
       pst::Status::EXCLUDED, // TATA
       pst::Status::EXCLUDED, // TA
-=======
-      pst::Status::EXCLUDED, // TA
-      pst::Status::EXCLUDED, // TT
-      pst::Status::EXCLUDED, // ATA
-      pst::Status::EXCLUDED, // ATTATA
-      pst::Status::EXCLUDED, // TATA
-      pst::Status::EXCLUDED, // TA
->>>>>>> c72ce086
       pst::Status::EXCLUDED  // TTATA
   };
 
@@ -202,21 +193,12 @@
       pst::Status::EXCLUDED, // A-
       pst::Status::EXCLUDED, // GA
       pst::Status::EXCLUDED, // GATTATA-
-<<<<<<< HEAD
       pst::Status::EXCLUDED, // TA
       pst::Status::EXCLUDED, // TT
       pst::Status::EXCLUDED, // ATA
       pst::Status::EXCLUDED, // ATTATA
       pst::Status::EXCLUDED, // TATA
       pst::Status::EXCLUDED, // TA
-=======
-      pst::Status::EXCLUDED, // TA
-      pst::Status::EXCLUDED, // TT
-      pst::Status::EXCLUDED, // ATA
-      pst::Status::EXCLUDED, // ATTATA
-      pst::Status::EXCLUDED, // TATA
-      pst::Status::EXCLUDED, // TA
->>>>>>> c72ce086
       pst::Status::EXCLUDED  // TTATA
   };
 
@@ -280,18 +262,11 @@
 TEST_F(ProbabilisticSuffixTreeTest, PSTBreadthFirstIteration) {
   std::vector<int> visited{};
 
-<<<<<<< HEAD
-  probabilisticSuffixTree.pst_breadth_first_iteration(0, [&](int index) {
-    visited.push_back(index);
-    return true;
-  });
-=======
   probabilisticSuffixTree.pst_breadth_first_iteration(
       0, 0, [&](int index, int level) {
         visited.push_back(index);
         return true;
       });
->>>>>>> c72ce086
 
   std::vector<int> expected_visited{0, 2, 4, 6, 14, 18, 10, 20};
 
@@ -301,18 +276,11 @@
 TEST_F(ProbabilisticSuffixTreeTest, PSTBreadthFirstIterationSubtree) {
   std::vector<int> visited{};
 
-<<<<<<< HEAD
-  probabilisticSuffixTree.pst_breadth_first_iteration(2, [&](int index) {
-    visited.push_back(index);
-    return true;
-  });
-=======
   probabilisticSuffixTree.pst_breadth_first_iteration(
       2, 1, [&](int index, int level) {
         visited.push_back(index);
         return true;
       });
->>>>>>> c72ce086
 
   std::vector<int> expected_visited{2, 14, 18};
 
