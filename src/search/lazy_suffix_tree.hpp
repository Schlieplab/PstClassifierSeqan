#pragma once

#include <array>
#include <functional>
#include <numeric>
#include <queue>
#include <stack>
#include <tuple>
#include <vector>

#include <seqan3/alphabet/composite/alphabet_variant.hpp>
#include <seqan3/alphabet/concept.hpp>
#include <seqan3/core/concept/tuple.hpp>
#include <seqan3/core/debug_stream.hpp>
#include <seqan3/range/container/bitcompressed_vector.hpp>
#include <seqan3/range/views/convert.hpp>
#include <seqan3/range/views/to.hpp>

#include "lazy_suffix_tree/construction.hpp"
#include "lazy_suffix_tree/iteration.hpp"
#include "lazy_suffix_tree/suffix_links.hpp"

namespace lst {

/**! \brief Lazy Suffix Tree implementation using the WOTD algorithm.
 *
 * \tparam alphabet_t Alphabet type from Seqan3.
 *
 * \details
 * The WOTD algorithm is described by Giegerich et al. in
 * https://doi.org/10.1002/spe.535. It differs from a suffix tree by only
 * building the parts of the tree that are used.  This massively saves time and
 * memory in cases where we're searching for only a subset of the suffixes.
 *
 */
template <seqan3::alphabet alphabet_t> class LazySuffixTree {

public:
  friend class LazySuffixTreeTest;

  LazySuffixTree() = default;
  LazySuffixTree(LazySuffixTree const &) = default;
  ~LazySuffixTree() = default;

  /**! \brief Constructor.
   * @param sequence_ The sequence to build the tree for.
   */
<<<<<<< HEAD
  LazySuffixTree(seqan3::bitcompressed_vector<alphabet_t> &sequence_, bool multi_core_, int split_depth_)
      : sequence(sequence_), multi_core(multi_core_), split_depth(split_depth_) {
=======
  LazySuffixTree(seqan3::bitcompressed_vector<alphabet_t> &sequence_)
      : sequence(sequence_) {
>>>>>>> c72ce086
    suffixes = std::vector<int>(this->sequence.size() + 1);
    std::iota(this->suffixes.begin(), this->suffixes.end(), 0);

    lst::details::expand_root(this->sequence, this->suffixes, this->table,
                              this->flags);
  }

  /**! \brief Fully builds the lazy suffix tree.
   *
   */
  void expand_all() {
    for (int i = 0; i < this->table.size(); i++) {
      if (this->is_unevaluated(i)) {
        lst::details::expand_node(i, this->sequence, this->suffixes,
                                  this->table, this->flags);
      }
    }
  }

  /**! \brief Finds all labels encoded by the nodes in the tree.
   *
   * \return Vector of tuple of the label and count for each node in the tree.
   */
  std::vector<std::tuple<lst::details::sequence_t<alphabet_t>, int>>
  get_all_labels() {
    std::vector<std::tuple<lst::details::sequence_t<alphabet_t>, int>> labels{};

    this->breadth_first_iteration(
        0, 0, true, [&](int node_index, int lcp, int edge_lcp) -> bool {
          auto label = node_label(node_index, lcp, edge_lcp);
          int occurrences =
              lst::details::node_occurrences(node_index, table, flags);

          if (is_leaf(node_index)) {
            label = leaf_label(node_index, lcp);
          }
          labels.emplace_back(label, occurrences);
          return true;
        });

    return labels;
  }

  /**! \brief Find the start index of the pattern in the sequence.
   *
   * \param[in] pattern the sequence to search for.
   * \return Vector of indices into the sequence where the pattern is.
   */
  std::vector<int> search(std::vector<alphabet_t> pattern) {
    if (pattern.size() == 0) {
      std::vector<int> all_suffixes{};

      this->iterate_children(0, [&](int index) {
        auto suffixes = this->suffix_indices(index, 0);

        all_suffixes.insert(all_suffixes.end(), suffixes.begin(),
                            suffixes.end());
      });
      return all_suffixes;
    }

    auto [node_index, lcp] = this->find(pattern);

    if (node_index == -1) {
      return std::vector<int>{};
    } else {
      return this->suffix_indices(node_index, lcp);
    }
  }

  /**! \brief Breadth first traversal of the tree.
   * \details
   * Breadth first traversal for convenience for further implementations.
   * Accepts a callback function which for each node gives the start and end
   * index into the sequence, the length of the edge, and the occurrence count.
   *
   * \param[in] expand_nodes flag determining if the tree will be expanded or
   * not.
   * \param f callback function which gives the start, end sequence index,
   * edge length and occurrences of each node.
   */
  void
  breadth_first_traversal(bool expand_nodes,
                          const std::function<bool(int, int, int, int)> &f) {
    this->breadth_first_iteration(
        0, 0, true, [&](int node_index, int lcp, int edge_lcp) -> bool {
          int sequence_index = get_sequence_index(node_index);

          int node_start = sequence_index - lcp;
          int node_end = sequence_index + edge_lcp;

          if (is_leaf(node_index)) {
            node_end = suffixes.size() - 1;
          }
          int occurrences =
              lst::details::node_occurrences(node_index, table, flags);

          return f(node_start, node_end, edge_lcp, occurrences);
        });
  }

  /**! \brief Expands implicit nodes in the tree.
   * \details
   * I.e. for every edge with an edge length > 1, there is an extra node added.
   * This is a convenience for further implementations and not a requirement
   * for the lazy suffix tree.
   */
  void expand_implicit_nodes() {
    std::queue<int> queue{};
    queue.push(0);

    while (!queue.empty()) {
      int node_index = queue.front();
      queue.pop();

      if (this->skip_node(node_index)) {
        continue;
      }

      if (!is_leaf(node_index)) {
        this->iterate_children(node_index,
                               [&](int index) { queue.push(index); });
      }

      int edge_lcp = this->get_edge_lcp(node_index);
      if (edge_lcp > 1) {
        this->add_implicit_nodes(node_index, edge_lcp);
      }
    }
  }

  /**! \brief Expands the implicit nodes in node_index
   *
   * \param node_index The index of the node to expand implicit nodes of.
   * \param edge_lcp The length of the edge (== number of implicit nodes).
   */
  void add_implicit_nodes(int node_index, int edge_lcp) {
    if (edge_lcp > 1) {
      lst::details::add_implicit_nodes(node_index, edge_lcp, this->table,
                                       this->flags);
    }
  }

  /**! \brief Adds suffix links to the tree.
   *
   * \details
   * Note that this takes a significant amount of extra time and memory.
   *
   */
  void add_suffix_links() {
    suffix_links.resize(table.size() / 2, -1);
    std::fill(suffix_links.begin(), suffix_links.end(), -1);

    lst::details::add_explicit_suffix_links(sequence, suffixes, table, flags,
                                            suffix_links);
    lst::details::add_implicit_suffix_links(sequence, suffixes, table, flags,
                                            suffix_links);
    suffix_links[0] = -1;
  }

  /**! \brief Adds reverse suffix links to the tree.
   * \details
   * This is done by iterating through the tree in a breadth first fashion
   * and requires (or will compute) the suffix links.
   */
  void add_reverse_suffix_links() {
    if (suffix_links.size() != table.size() / 2) {
      add_suffix_links();
    }

    reverse_suffix_links.resize(table.size() / 2);

    for (auto &reverses : reverse_suffix_links) {
      reverses.fill(-1);
    }

    this->breadth_first_iteration(
        0, 0, false, [&](int node_index, int lcp, int edge_lcp) -> bool {
          if (this->skip_node(node_index)) {
            return true;
          }

          int sequence_index = get_sequence_index(node_index);
          int node_start = sequence_index - lcp;

          int suffix_parent = suffix_links[node_index / 2];

          if (suffix_parent == -1) {
            return true;
          }

          auto character = this->get_character(node_start);
          int character_rank = seqan3::to_rank(character);

          if (reverse_suffix_links[suffix_parent / 2][character_rank] == -1) {
            reverse_suffix_links[suffix_parent / 2][character_rank] =
                node_index;
          }
          return true;
        });
  }

  /**! \brief Debug print of the tree.
   *
   */
  virtual void print() {
    this->debug_print_node(0, 0, 0);
    seqan3::debug_stream << std::endl;

    this->breadth_first_iteration(
        0, 0, false, [&](int node_index, int lcp, int edge_lcp) -> bool {
          this->debug_print_node(node_index, lcp, edge_lcp);
          seqan3::debug_stream << std::endl;
          return true;
        });
  }

  virtual void debug_print_node(int node_index, int lcp, int edge_lcp) {
    auto label = node_label(node_index, lcp, edge_lcp);

    if (is_leaf(node_index)) {
      label = leaf_label(node_index, lcp);
    }

    seqan3::debug_stream << label << "\t" << node_index << "\t"
                         << table[node_index] << "\t" << table[node_index + 1];

    if (this->suffix_links.size() > node_index / 2) {
      seqan3::debug_stream << "\tSuffix link: "
                           << this->suffix_links[node_index / 2];
    }

    if (this->reverse_suffix_links.size() > node_index / 2) {
      seqan3::debug_stream << "\tReverse suffix links: "
                           << this->reverse_suffix_links[node_index / 2];
    }
  }

  lst::details::sequence_t<alphabet_t> sequence;
  std::vector<int> suffixes{};
  std::vector<int> table{0, 2};
  std::vector<lst::details::Flag> flags{lst::details::Flag::RIGHT_MOST_CHILD,
                                        lst::details::Flag::NONE};
  std::vector<int> suffix_links{};
  std::vector<lst::details::alphabet_array<alphabet_t>> reverse_suffix_links{};

<<<<<<< HEAD
  bool multi_core;
  int split_depth;

=======
protected:
>>>>>>> c72ce086
  std::vector<int> suffix_indices(int node_index, int og_lcp) {
    if (node_index >= table.size()) {
      throw std::invalid_argument(
          "[SUFFIX INDICES] Given node index is too large.");
    }

    std::vector<int> start_indicies{};
    std::queue<std::tuple<int, int>> queue{};

    queue.emplace(node_index, og_lcp);

    while (!queue.empty()) {
      auto [index, lcp] = queue.front();
      queue.pop();

      if (is_leaf(index)) {
        start_indicies.push_back(table[index] - lcp);
      } else if (is_unevaluated(index)) {
        for (int i = table[index]; i < table[index + 1]; i++) {
          start_indicies.push_back(suffixes[i] - lcp);
        }
      } else {
        int edge_lcp = this->get_edge_lcp(index);
        int new_lcp = lcp + edge_lcp;
        this->iterate_children(index,
                               [&](int i) { queue.emplace(i, new_lcp); });
      }
    }

    return start_indicies;
  }

  std::tuple<int, int> find(std::vector<alphabet_t> pattern) {
    std::queue<std::tuple<int, int>> queue{};

    queue.emplace(0, 0);

    int pattern_lcp = 0;

    while (!queue.empty()) {
      auto [node_index, lcp] = queue.front();
      queue.pop();

      int edge_lcp;
      if (is_unevaluated(node_index)) {
        edge_lcp =
            lst::details::expand_node(node_index, this->sequence,
                                      this->suffixes, this->table, this->flags);
      } else {
        edge_lcp = this->get_edge_lcp(node_index);
      }

      auto edge = edge_label(node_index, edge_lcp);

      bool edge_match = edge_matches(node_index, pattern_lcp, pattern, edge);

      if (!edge_match) {
        continue;
      }

      pattern_lcp += edge.size();
      if (pattern_lcp >= pattern.size()) {
        return std::make_tuple(node_index, lcp);
      }

      empty_queue(queue);

      if (!is_leaf(node_index)) {
        int new_lcp = lcp + edge_lcp;
        this->iterate_children(
            node_index, [&](int index) { queue.emplace(index, new_lcp); });
      }
    }

    return std::make_tuple(-1, -1);
  }

  template <typename T> void empty_queue(std::queue<T> &queue) {
    while (!queue.empty()) {
      queue.pop();
    }
  }

  bool edge_matches(int node_index, int pattern_lcp,
                    std::vector<alphabet_t> &pattern,
                    lst::details::sequence_t<alphabet_t> &edge) {
    for (int i = 0; pattern_lcp + i < pattern.size() && i < edge.size(); i++) {
      int sequence_index = table[node_index] + i;
      auto character = this->get_character(sequence_index);

      if (character != pattern[pattern_lcp + i]) {
        return false;
      }
    }

    return true;
  }

  lst::details::sequence_t<alphabet_t> edge_label(int node_index,
                                                  int edge_lcp) {
    int edge_start = this->get_sequence_index(node_index);
    int edge_end = edge_start + edge_lcp;

    if (edge_end > this->sequence.size()) {
      edge_end -= 1;
    }

    lst::details::sequence_t<alphabet_t> edge(
        this->sequence.begin() + edge_start, this->sequence.begin() + edge_end);

    return edge;
  }

  lst::details::sequence_t<alphabet_t> node_label(int node_index, int lcp,
                                                  int edge_lcp) {
    int sequence_index = this->get_sequence_index(node_index);

    int node_start = sequence_index - lcp;
    int node_end = sequence_index + edge_lcp;
    if (node_end > this->sequence.size()) {
      node_end -= 1;
    }

    lst::details::sequence_t<alphabet_t> label(
        this->sequence.begin() + node_start, this->sequence.begin() + node_end);

    return label;
  }

  lst::details::sequence_t<alphabet_t> leaf_label(int node_index, int lcp) {
    int node_start = table[node_index] - lcp;
    lst::details::sequence_t<alphabet_t> label(
        this->sequence.begin() + node_start, this->sequence.end());

    return label;
  }

  int get_sequence_index(int node_index) {
    if (is_unevaluated(node_index)) {
      return suffixes[table[node_index]];
    } else {
      return table[node_index];
    }
  }

  seqan3::gapped<alphabet_t> get_character(size_t index) {
    return lst::details::get_character(this->sequence, index);
  }

  bool is_leaf(int node_index) {
    return lst::details::is_leaf(node_index, flags);
  }

  bool is_unevaluated(int node_index) {
    return lst::details::is_unevaluated(node_index, flags);
  }

  bool is_rightmostchild(int node_index) {
    return lst::details::is_rightmostchild(node_index, flags);
  }

  /** \brief Determines if the node should be skipped during various iterations
   * Useful for subclassing, as further restrictions on which nodes are
   * relevant can be included.
   *
   * \param node_index Node to evaluate if it should be skipped.
   * \return Boolean, true if this node should be skipped.
   */
  virtual bool skip_node(int node_index) {
    return this->is_unevaluated(node_index);
  }

  /**! \brief Iterates through all suffix tree children of the node with
   * node_index.
   *
   * \param[in] node_index index of node to iterate children of.
   * \param f function to call on every child.
   */
  void iterate_children(int node_index, const std::function<void(int)> &f) {
    lst::details::iterate_children(node_index, this->table, this->flags, f);
  }

  /**! \brief Get the edge LCP of the node.
   *
   * \param node_index Index of the node.
   * \return The edge longest common prefix (length of the edge).
   */
  int get_edge_lcp(int node_index) {
    return lst::details::get_edge_lcp(node_index, this->sequence,
                                      this->suffixes, this->table, this->flags);
  }

  void breadth_first_iteration(int node_index, int start_lcp, bool expand_nodes,
                               const std::function<bool(int, int, int)> &f) {
<<<<<<< HEAD

    lst::details::breadth_first_iteration(node_index, start_lcp, this->sequence,
                                          this->suffixes, this->table,
                                          this->flags, expand_nodes, f,
                                          this->multi_core, this->split_depth);
=======
    lst::details::breadth_first_iteration(node_index, start_lcp, this->sequence,
                                          this->suffixes, this->table,
                                          this->flags, expand_nodes, f);
>>>>>>> c72ce086
  }
};
} // namespace lst<|MERGE_RESOLUTION|>--- conflicted
+++ resolved
@@ -45,13 +45,8 @@
   /**! \brief Constructor.
    * @param sequence_ The sequence to build the tree for.
    */
-<<<<<<< HEAD
   LazySuffixTree(seqan3::bitcompressed_vector<alphabet_t> &sequence_, bool multi_core_, int split_depth_)
       : sequence(sequence_), multi_core(multi_core_), split_depth(split_depth_) {
-=======
-  LazySuffixTree(seqan3::bitcompressed_vector<alphabet_t> &sequence_)
-      : sequence(sequence_) {
->>>>>>> c72ce086
     suffixes = std::vector<int>(this->sequence.size() + 1);
     std::iota(this->suffixes.begin(), this->suffixes.end(), 0);
 
@@ -298,13 +293,9 @@
   std::vector<int> suffix_links{};
   std::vector<lst::details::alphabet_array<alphabet_t>> reverse_suffix_links{};
 
-<<<<<<< HEAD
   bool multi_core;
   int split_depth;
 
-=======
-protected:
->>>>>>> c72ce086
   std::vector<int> suffix_indices(int node_index, int og_lcp) {
     if (node_index >= table.size()) {
       throw std::invalid_argument(
@@ -499,17 +490,11 @@
 
   void breadth_first_iteration(int node_index, int start_lcp, bool expand_nodes,
                                const std::function<bool(int, int, int)> &f) {
-<<<<<<< HEAD
 
     lst::details::breadth_first_iteration(node_index, start_lcp, this->sequence,
                                           this->suffixes, this->table,
                                           this->flags, expand_nodes, f,
                                           this->multi_core, this->split_depth);
-=======
-    lst::details::breadth_first_iteration(node_index, start_lcp, this->sequence,
-                                          this->suffixes, this->table,
-                                          this->flags, expand_nodes, f);
->>>>>>> c72ce086
   }
 };
 } // namespace lst