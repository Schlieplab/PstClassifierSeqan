--- conflicted
+++ resolved
@@ -3,12 +3,8 @@
 #include <functional>
 #include <queue>
 #include <vector>
-<<<<<<< HEAD
 #include <mutex>
 #include <thread>
-=======
-
->>>>>>> c72ce086
 #include <seqan3/alphabet/concept.hpp>
 
 #include "construction.hpp"
@@ -131,10 +127,6 @@
 
 }
 
-<<<<<<< HEAD
-
-=======
->>>>>>> c72ce086
 template <seqan3::alphabet alphabet_t>
 void breadth_first_iteration(sequence_t<alphabet_t> &sequence,
                              std::vector<int> &suffixes,
@@ -142,11 +134,7 @@
                              bool expand_nodes,
                              const std::function<bool(int, int, int)> &f) {
   breadth_first_iteration(0, 0, sequence, suffixes, table, flags, expand_nodes,
-<<<<<<< HEAD
                           f, false, 0);
-=======
-                          f);
->>>>>>> c72ce086
 }
 
 template <seqan3::alphabet alphabet_t>
@@ -161,7 +149,6 @@
   std::queue<std::tuple<int, int>> queue{};
   iterate_children(start_index, table, flags,
                    [&](int index) { queue.emplace(index, start_lcp); });
-<<<<<<< HEAD
 
    // Calculate lower and upper bound for nodes index counting
   int node_lower_bound = 2;
@@ -169,8 +156,6 @@
     node_lower_bound = pow(5,(paralell_depth-1))*2+2;
   }
   int node_upper_bound = pow(5,paralell_depth)*2;
-=======
->>>>>>> c72ce086
 
   while (!queue.empty()) {
     auto [node_index, lcp] = queue.front();
