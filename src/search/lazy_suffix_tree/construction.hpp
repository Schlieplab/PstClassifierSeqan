#pragma once

#include <tuple>
#include <vector>

#include <mutex>
#include <seqan3/alphabet/concept.hpp>
#include <seqan3/alphabet/gap/all.hpp>
#include <seqan3/alphabet/nucleotide/dna5.hpp>
#include <seqan3/range/container/bitcompressed_vector.hpp>

std::mutex l1;
std::mutex l2;
std::mutex l3;
std::mutex l4;


namespace lst::details {
    std::mutex sort_suffix_lock;
    std::mutex add_child_lock;
    std::mutex lcp_lock;
template <seqan3::alphabet alphabet_t>
using sequence_t = seqan3::bitcompressed_vector<alphabet_t>;

template <seqan3::alphabet alphabet_t = seqan3::dna5>
using alphabet_array =
    std::array<int64_t, seqan3::alphabet_size<seqan3::gapped<alphabet_t>>>;

enum Flag : unsigned char {
  NONE = 0,
  RIGHT_MOST_CHILD = 1 << 0,
  LEAF = 1 << 1,
  UNEVALUATED = 1 << 2,
};

bool is_leaf(int64_t node_index, std::vector<Flag> &flags) {
  return (flags[node_index] & Flag::LEAF) == Flag::LEAF;
}

bool is_unevaluated(int64_t node_index, std::vector<Flag> &flags) {
  return (flags[node_index] & Flag::UNEVALUATED) == Flag::UNEVALUATED;
}

bool is_rightmostchild(int64_t node_index, std::vector<Flag> &flags) {
  return (flags[node_index] & Flag::RIGHT_MOST_CHILD) == Flag::RIGHT_MOST_CHILD;
}

void add_branching_node(int64_t index, int64_t count,
                        std::vector<int64_t> &table,
                        std::vector<Flag> &flags) {
  table.push_back(index);
  table.push_back(index + count);

  flags.push_back(Flag::UNEVALUATED);
  flags.push_back(Flag::NONE);
}

void add_leaf(int64_t index,
              std::vector<int64_t> &table,
              std::vector<Flag> &flags,
              std::vector<int64_t> &suffixes) {
  table.push_back(suffixes[index]);
  // Add extra index for leaves to allow for explicit nodes.
  // It's not technically needed.
  table.push_back(0);

  flags.push_back(Flag::LEAF);
  flags.push_back(Flag::NONE);
}


template <seqan3::alphabet alphabet_t>
seqan3::gapped<alphabet_t> get_character(sequence_t<alphabet_t> &sequence,
                                         int64_t index) {
  if (index >= sequence.size()) {
    return seqan3::gapped<alphabet_t>(seqan3::gap{});
  } else {
    alphabet_t character = sequence[index];
    return seqan3::gapped<alphabet_t>(character);
  }
}

template <seqan3::alphabet alphabet_t>
int64_t longest_common_prefix(int64_t lower_bound,
                                   int64_t upper_bound,
                                   sequence_t<alphabet_t> &sequence,
                                   std::vector<int64_t> &suffixes) {
  for (int64_t prefix_length = 0;; prefix_length++) {
    if (prefix_length + suffixes[upper_bound - 1] >= suffixes.size()) {
      return prefix_length - 1;
    }

    auto character =
        get_character(sequence, suffixes[lower_bound] + prefix_length);

    for (int64_t i = lower_bound + 1; i < upper_bound; i++) {
      if (get_character(sequence, suffixes[i] + prefix_length) != character) {
        return prefix_length;
      }
    }
  }

  return -1;
}

template <seqan3::alphabet alphabet_t>
int64_t add_lcp_to_suffixes(int64_t lower_bound,
                                 int64_t upper_bound,
                                 sequence_t<alphabet_t> &sequence,
                                 std::vector<int64_t> &suffixes) {

  int64_t lcp = longest_common_prefix(lower_bound,
                                           upper_bound,
                                           sequence,
                                           suffixes);

  std::lock_guard<std::mutex> lock(lcp_lock);
  for (int64_t i = lower_bound; i < upper_bound; i++) {
    suffixes[i] += lcp;
  }
  return lcp;
}



template <seqan3::alphabet alphabet_t>
void add_children(alphabet_array<alphabet_t> &counts,
                  int64_t lower_bound,
                  std::vector<int64_t> &suffixes,
                  std::vector<int64_t> &table,
                  std::vector<Flag> &flags) {
  bool last_added_leaf = false;
  int64_t index = lower_bound;

  for (auto count : counts) {
    if (count == 0) {
      continue;
    } else if (count == 1) {
      add_leaf(index, table, flags, suffixes);
      last_added_leaf = true;
    } else {
      add_branching_node(index, count, table, flags);
      last_added_leaf = false;
    }

    index += count;
  }

  int64_t right_most_child_index = flags.size() - 2;

  if (last_added_leaf) {
    // Should be 1, but I've added a value to leaves to allow for
    // explicit nodes.
    right_most_child_index = flags.size() - 2;
  }

  flags[right_most_child_index] =
      Flag(flags[right_most_child_index] | Flag::RIGHT_MOST_CHILD);
}

template <seqan3::alphabet alphabet_t>
alphabet_array<alphabet_t> suffix_pointers(alphabet_array<alphabet_t> &counts) {
  alphabet_array<alphabet_t> pointers{};

  int64_t counter = 0;
  for (int64_t i = 0; i < counts.size(); i++) {
    pointers[i] = counter;
    counter += counts[i];
  }

  return pointers;
}

template <seqan3::alphabet alphabet_t>
void sort_suffixes_root(alphabet_array<alphabet_t> counts,
                        int64_t lower_bound, int64_t upper_bound,
                        sequence_t<alphabet_t> &sequence,
                        std::vector<int64_t > &suffixes) {
  std::vector<int64_t> temp_suffixes(suffixes.begin() + lower_bound,
                                     suffixes.begin() + upper_bound);

  auto pointers = suffix_pointers<alphabet_t>(counts);

  for (int64_t i = lower_bound; i < upper_bound; i++) {
    auto character = get_character(sequence, temp_suffixes[i - lower_bound]);
    int character_rank = seqan3::to_rank(character);

    int64_t suffix_index = pointers[character_rank] + lower_bound;

    suffixes[suffix_index] = temp_suffixes[i - lower_bound];

    pointers[character_rank] += 1;
  }
}

template <seqan3::alphabet alphabet_t>
void sort_suffixes(alphabet_array<alphabet_t> counts,
                   int64_t lower_bound,
                   int64_t upper_bound,
                   sequence_t<alphabet_t> &sequence,
                   std::vector<int64_t> &suffixes) {

  std::vector<int64_t> temp_suffixes(suffixes.begin() + lower_bound,
                                          suffixes.begin() + upper_bound);
  std::vector<int64_t> temp_storage;
  auto pointers = suffix_pointers<alphabet_t>(counts);

  for (int64_t i = lower_bound; i < upper_bound; i++) {
    auto character = get_character(sequence, temp_suffixes[i - lower_bound]);
    int character_rank = seqan3::to_rank(character);

    int64_t suffix_index = pointers[character_rank] + lower_bound;

    temp_storage.push_back(suffix_index);
    temp_storage.push_back(temp_suffixes[i - lower_bound]);
    pointers[character_rank] += 1;
  }

  std::lock_guard<std::mutex> lock(sort_suffix_lock);
  for (auto j = 0; j < temp_storage.size(); j += 2) {
    suffixes[temp_storage[j]] = temp_storage[j + 1];
  }

}
template <seqan3::alphabet alphabet_t>
alphabet_array<alphabet_t> count_suffixes(int64_t lower_bound,
                                          int64_t upper_bound,
                                          sequence_t<alphabet_t> &sequence,
                                          std::vector<int64_t> &suffixes) {
  if (upper_bound > suffixes.size()) {
    seqan3::debug_stream << "Upper Bound " << upper_bound << " Suffix Size " << suffixes.size() << std::endl;
    throw std::invalid_argument("[COUNT SUFFIXES] Upper bound is larger than "
                                "the size of the sequence.");
  }
  if (lower_bound < 0) {
    throw std::invalid_argument("[COUNT SUFFIXES] Lower bound is less than 0.");
  }
  alphabet_array<alphabet_t> count{};

  for (int64_t i = lower_bound; i < upper_bound; i++) {

    auto character     = get_character(sequence, suffixes[i]);
    int character_rank = seqan3::to_rank(character);
    count[character_rank] += 1;
  }

  return count;
}

template <seqan3::alphabet alphabet_t>
void expand_root(sequence_t<alphabet_t> &sequence,
                 std::vector<int64_t> &suffixes,
                 std::vector<int64_t> &table,
                 std::vector<Flag> &flags) {
  int64_t lower_bound = 0;
  int64_t upper_bound = suffixes.size();

  auto counts = count_suffixes(lower_bound, upper_bound, sequence, suffixes);

  sort_suffixes_root(counts, lower_bound, upper_bound, sequence, suffixes);

  add_children<alphabet_t>(counts, lower_bound, suffixes, table, flags);
}

template <seqan3::alphabet alphabet_t>
int64_t expand_node(int64_t node_index,
                sequence_t<alphabet_t> &sequence,
                std::vector<int64_t> &suffixes,
                std::vector<int64_t> &table,
                std::vector<Flag> &flags) {

  if (!is_unevaluated(node_index, flags)) {
    throw std::invalid_argument("[EXPAND NODE] Given node is already expanded");
  }

  int64_t lower_bound  = table[node_index];
  int64_t upper_bound  = table[node_index + 1];
  table[node_index]= suffixes[lower_bound];
  int64_t lcp = add_lcp_to_suffixes(lower_bound,
                                         upper_bound,
                                         sequence,
                                         suffixes);

  alphabet_array<alphabet_t> counts = count_suffixes(lower_bound,
                                                     upper_bound,
                                                     sequence,
                                                     suffixes);

  sort_suffixes(counts, lower_bound, upper_bound, sequence, suffixes);

  std::lock_guard<std::mutex> lock(add_child_lock);
  table[node_index + 1] = table.size();
  add_children<alphabet_t>(counts, lower_bound, suffixes, table, flags);
  flags[node_index]     = Flag(flags[node_index] & ~Flag::UNEVALUATED);

  return lcp;
}

void add_implicit_nodes(int64_t node_index, int64_t edge_lcp,
                        std::vector<int64_t> &table,
                        std::vector<Flag> &flags) {

  std::lock_guard<std::mutex> lock(add_child_lock);
  int64_t previous_child = table[node_index + 1];
  table[node_index + 1] = table.size();

  int64_t start = table[node_index];
  for (auto i = start + 1; i < start + edge_lcp; i++) {
    table.push_back(i);
    table.push_back(table.size() + 1);

    flags.push_back(Flag::RIGHT_MOST_CHILD);
    flags.push_back(Flag::NONE);
  }

  if (is_leaf(node_index, flags)) {
    flags[node_index] = Flag(flags[node_index] & ~Flag::LEAF);
    flags[flags.size() - 2] = Flag(flags[flags.size() - 2] | Flag::LEAF);

    table[table.size() - 1] = 0;
  } else {
    table[table.size() - 1] = previous_child;
  }
}

<<<<<<< HEAD
int get_sequence_index(int node_index, std::vector<int> &suffixes,
                       std::vector<int> &table, std::vector<Flag> &flags) {
=======
int64_t get_sequence_index(int64_t node_index, std::vector<int64_t> &suffixes,
                           std::vector<int64_t> &table, std::vector<Flag> &flags) {
>>>>>>> 7b38b147
  if (is_unevaluated(node_index, flags)) {
    return suffixes[table[node_index]];
  } else {
    return table[node_index];
  }
}

} // namespace lst::details<|MERGE_RESOLUTION|>--- conflicted
+++ resolved
@@ -8,23 +8,24 @@
 #include <seqan3/alphabet/gap/all.hpp>
 #include <seqan3/alphabet/nucleotide/dna5.hpp>
 #include <seqan3/range/container/bitcompressed_vector.hpp>
+#include <seqan3/core/debug_stream.hpp>
 
 std::mutex l1;
 std::mutex l2;
 std::mutex l3;
 std::mutex l4;
 
-
 namespace lst::details {
-    std::mutex sort_suffix_lock;
-    std::mutex add_child_lock;
-    std::mutex lcp_lock;
+std::mutex sort_suffix_lock;
+std::mutex add_child_lock;
+std::mutex lcp_lock;
+
 template <seqan3::alphabet alphabet_t>
 using sequence_t = seqan3::bitcompressed_vector<alphabet_t>;
 
 template <seqan3::alphabet alphabet_t = seqan3::dna5>
 using alphabet_array =
-    std::array<int64_t, seqan3::alphabet_size<seqan3::gapped<alphabet_t>>>;
+    std::array<int, seqan3::alphabet_size<seqan3::gapped<alphabet_t>>>;
 
 enum Flag : unsigned char {
   NONE = 0,
@@ -33,20 +34,19 @@
   UNEVALUATED = 1 << 2,
 };
 
-bool is_leaf(int64_t node_index, std::vector<Flag> &flags) {
+bool is_leaf(int node_index, std::vector<Flag> &flags) {
   return (flags[node_index] & Flag::LEAF) == Flag::LEAF;
 }
 
-bool is_unevaluated(int64_t node_index, std::vector<Flag> &flags) {
+bool is_unevaluated(int node_index, std::vector<Flag> &flags) {
   return (flags[node_index] & Flag::UNEVALUATED) == Flag::UNEVALUATED;
 }
 
-bool is_rightmostchild(int64_t node_index, std::vector<Flag> &flags) {
+bool is_rightmostchild(int node_index, std::vector<Flag> &flags) {
   return (flags[node_index] & Flag::RIGHT_MOST_CHILD) == Flag::RIGHT_MOST_CHILD;
 }
 
-void add_branching_node(int64_t index, int64_t count,
-                        std::vector<int64_t> &table,
+void add_branching_node(int index, int count, std::vector<int> &table,
                         std::vector<Flag> &flags) {
   table.push_back(index);
   table.push_back(index + count);
@@ -55,10 +55,8 @@
   flags.push_back(Flag::NONE);
 }
 
-void add_leaf(int64_t index,
-              std::vector<int64_t> &table,
-              std::vector<Flag> &flags,
-              std::vector<int64_t> &suffixes) {
+void add_leaf(int index, std::vector<int> &table, std::vector<Flag> &flags,
+              std::vector<int> &suffixes) {
   table.push_back(suffixes[index]);
   // Add extra index for leaves to allow for explicit nodes.
   // It's not technically needed.
@@ -68,10 +66,17 @@
   flags.push_back(Flag::NONE);
 }
 
+void add_lcp_to_suffixes(int lower_bound, int upper_bound, int lcp,
+                         std::vector<int> &suffixes) {
+  std::lock_guard<std::mutex> lock(lcp_lock);
+  for (int i = lower_bound; i < upper_bound; i++) {
+    suffixes[i] += lcp;
+  }
+}
 
 template <seqan3::alphabet alphabet_t>
 seqan3::gapped<alphabet_t> get_character(sequence_t<alphabet_t> &sequence,
-                                         int64_t index) {
+                                         size_t index) {
   if (index >= sequence.size()) {
     return seqan3::gapped<alphabet_t>(seqan3::gap{});
   } else {
@@ -81,11 +86,10 @@
 }
 
 template <seqan3::alphabet alphabet_t>
-int64_t longest_common_prefix(int64_t lower_bound,
-                                   int64_t upper_bound,
-                                   sequence_t<alphabet_t> &sequence,
-                                   std::vector<int64_t> &suffixes) {
-  for (int64_t prefix_length = 0;; prefix_length++) {
+int longest_common_prefix(int lower_bound, int upper_bound,
+                          sequence_t<alphabet_t> &sequence,
+                          std::vector<int> &suffixes) {
+  for (int prefix_length = 0;; prefix_length++) {
     if (prefix_length + suffixes[upper_bound - 1] >= suffixes.size()) {
       return prefix_length - 1;
     }
@@ -93,7 +97,7 @@
     auto character =
         get_character(sequence, suffixes[lower_bound] + prefix_length);
 
-    for (int64_t i = lower_bound + 1; i < upper_bound; i++) {
+    for (int i = lower_bound + 1; i < upper_bound; i++) {
       if (get_character(sequence, suffixes[i] + prefix_length) != character) {
         return prefix_length;
       }
@@ -104,33 +108,11 @@
 }
 
 template <seqan3::alphabet alphabet_t>
-int64_t add_lcp_to_suffixes(int64_t lower_bound,
-                                 int64_t upper_bound,
-                                 sequence_t<alphabet_t> &sequence,
-                                 std::vector<int64_t> &suffixes) {
-
-  int64_t lcp = longest_common_prefix(lower_bound,
-                                           upper_bound,
-                                           sequence,
-                                           suffixes);
-
-  std::lock_guard<std::mutex> lock(lcp_lock);
-  for (int64_t i = lower_bound; i < upper_bound; i++) {
-    suffixes[i] += lcp;
-  }
-  return lcp;
-}
-
-
-
-template <seqan3::alphabet alphabet_t>
-void add_children(alphabet_array<alphabet_t> &counts,
-                  int64_t lower_bound,
-                  std::vector<int64_t> &suffixes,
-                  std::vector<int64_t> &table,
+void add_children(alphabet_array<alphabet_t> &counts, int lower_bound,
+                  std::vector<int> &suffixes, std::vector<int> &table,
                   std::vector<Flag> &flags) {
   bool last_added_leaf = false;
-  int64_t index = lower_bound;
+  int index = lower_bound;
 
   for (auto count : counts) {
     if (count == 0) {
@@ -146,7 +128,7 @@
     index += count;
   }
 
-  int64_t right_most_child_index = flags.size() - 2;
+  int right_most_child_index = flags.size() - 2;
 
   if (last_added_leaf) {
     // Should be 1, but I've added a value to leaves to allow for
@@ -162,8 +144,8 @@
 alphabet_array<alphabet_t> suffix_pointers(alphabet_array<alphabet_t> &counts) {
   alphabet_array<alphabet_t> pointers{};
 
-  int64_t counter = 0;
-  for (int64_t i = 0; i < counts.size(); i++) {
+  int counter = 0;
+  for (int i = 0; i < counts.size(); i++) {
     pointers[i] = counter;
     counter += counts[i];
   }
@@ -172,20 +154,19 @@
 }
 
 template <seqan3::alphabet alphabet_t>
-void sort_suffixes_root(alphabet_array<alphabet_t> counts,
-                        int64_t lower_bound, int64_t upper_bound,
-                        sequence_t<alphabet_t> &sequence,
-                        std::vector<int64_t > &suffixes) {
-  std::vector<int64_t> temp_suffixes(suffixes.begin() + lower_bound,
-                                     suffixes.begin() + upper_bound);
+void sort_suffixes_root(alphabet_array<alphabet_t> counts, int lower_bound,
+                        int upper_bound, sequence_t<alphabet_t> &sequence,
+                        std::vector<int> &suffixes) {
+  std::vector<int> temp_suffixes(suffixes.begin() + lower_bound,
+                                 suffixes.begin() + upper_bound);
 
   auto pointers = suffix_pointers<alphabet_t>(counts);
 
-  for (int64_t i = lower_bound; i < upper_bound; i++) {
+  for (int i = lower_bound; i < upper_bound; i++) {
     auto character = get_character(sequence, temp_suffixes[i - lower_bound]);
     int character_rank = seqan3::to_rank(character);
 
-    int64_t suffix_index = pointers[character_rank] + lower_bound;
+    int suffix_index = pointers[character_rank] + lower_bound;
 
     suffixes[suffix_index] = temp_suffixes[i - lower_bound];
 
@@ -194,22 +175,23 @@
 }
 
 template <seqan3::alphabet alphabet_t>
-void sort_suffixes(alphabet_array<alphabet_t> counts,
-                   int64_t lower_bound,
-                   int64_t upper_bound,
-                   sequence_t<alphabet_t> &sequence,
-                   std::vector<int64_t> &suffixes) {
-
-  std::vector<int64_t> temp_suffixes(suffixes.begin() + lower_bound,
-                                          suffixes.begin() + upper_bound);
-  std::vector<int64_t> temp_storage;
+void sort_suffixes(alphabet_array<alphabet_t> counts, int lower_bound,
+                   int upper_bound, sequence_t<alphabet_t> &sequence,
+                   std::vector<int> &suffixes) {
+  // TODO At first glance, this doesn't seem necessary, as two threads
+  // TODO should never be accessing the same subset of the suffix array at the
+  // TODO same time.  Check this later.
+
+  std::vector<int> temp_suffixes(suffixes.begin() + lower_bound,
+                                 suffixes.begin() + upper_bound);
+  std::vector<int> temp_storage;
   auto pointers = suffix_pointers<alphabet_t>(counts);
 
-  for (int64_t i = lower_bound; i < upper_bound; i++) {
+  for (int i = lower_bound; i < upper_bound; i++) {
     auto character = get_character(sequence, temp_suffixes[i - lower_bound]);
     int character_rank = seqan3::to_rank(character);
 
-    int64_t suffix_index = pointers[character_rank] + lower_bound;
+    int suffix_index = pointers[character_rank] + lower_bound;
 
     temp_storage.push_back(suffix_index);
     temp_storage.push_back(temp_suffixes[i - lower_bound]);
@@ -220,15 +202,14 @@
   for (auto j = 0; j < temp_storage.size(); j += 2) {
     suffixes[temp_storage[j]] = temp_storage[j + 1];
   }
-
-}
-template <seqan3::alphabet alphabet_t>
-alphabet_array<alphabet_t> count_suffixes(int64_t lower_bound,
-                                          int64_t upper_bound,
+}
+template <seqan3::alphabet alphabet_t>
+alphabet_array<alphabet_t> count_suffixes(int lower_bound, int upper_bound,
                                           sequence_t<alphabet_t> &sequence,
-                                          std::vector<int64_t> &suffixes) {
+                                          std::vector<int> &suffixes) {
   if (upper_bound > suffixes.size()) {
-    seqan3::debug_stream << "Upper Bound " << upper_bound << " Suffix Size " << suffixes.size() << std::endl;
+    seqan3::debug_stream << "Upper Bound " << upper_bound << " Suffix Size "
+                         << suffixes.size() << std::endl;
     throw std::invalid_argument("[COUNT SUFFIXES] Upper bound is larger than "
                                 "the size of the sequence.");
   }
@@ -237,9 +218,8 @@
   }
   alphabet_array<alphabet_t> count{};
 
-  for (int64_t i = lower_bound; i < upper_bound; i++) {
-
-    auto character     = get_character(sequence, suffixes[i]);
+  for (int i = lower_bound; i < upper_bound; i++) {
+    auto character = get_character(sequence, suffixes[i]);
     int character_rank = seqan3::to_rank(character);
     count[character_rank] += 1;
   }
@@ -248,12 +228,10 @@
 }
 
 template <seqan3::alphabet alphabet_t>
-void expand_root(sequence_t<alphabet_t> &sequence,
-                 std::vector<int64_t> &suffixes,
-                 std::vector<int64_t> &table,
-                 std::vector<Flag> &flags) {
-  int64_t lower_bound = 0;
-  int64_t upper_bound = suffixes.size();
+void expand_root(sequence_t<alphabet_t> &sequence, std::vector<int> &suffixes,
+                 std::vector<int> &table, std::vector<Flag> &flags) {
+  int lower_bound = 0;
+  int upper_bound = suffixes.size();
 
   auto counts = count_suffixes(lower_bound, upper_bound, sequence, suffixes);
 
@@ -263,48 +241,41 @@
 }
 
 template <seqan3::alphabet alphabet_t>
-int64_t expand_node(int64_t node_index,
-                sequence_t<alphabet_t> &sequence,
-                std::vector<int64_t> &suffixes,
-                std::vector<int64_t> &table,
+int expand_node(int node_index, sequence_t<alphabet_t> &sequence,
+                std::vector<int> &suffixes, std::vector<int> &table,
                 std::vector<Flag> &flags) {
-
   if (!is_unevaluated(node_index, flags)) {
     throw std::invalid_argument("[EXPAND NODE] Given node is already expanded");
   }
 
-  int64_t lower_bound  = table[node_index];
-  int64_t upper_bound  = table[node_index + 1];
-  table[node_index]= suffixes[lower_bound];
-  int64_t lcp = add_lcp_to_suffixes(lower_bound,
-                                         upper_bound,
-                                         sequence,
-                                         suffixes);
-
-  alphabet_array<alphabet_t> counts = count_suffixes(lower_bound,
-                                                     upper_bound,
-                                                     sequence,
-                                                     suffixes);
+  int lower_bound = table[node_index];
+  int upper_bound = table[node_index + 1];
+
+  table[node_index] = suffixes[lower_bound];
+  int lcp = longest_common_prefix(lower_bound, upper_bound, sequence, suffixes);
+  add_lcp_to_suffixes(lower_bound, upper_bound, lcp, suffixes);
+
+  alphabet_array<alphabet_t> counts =
+      count_suffixes(lower_bound, upper_bound, sequence, suffixes);
 
   sort_suffixes(counts, lower_bound, upper_bound, sequence, suffixes);
 
   std::lock_guard<std::mutex> lock(add_child_lock);
   table[node_index + 1] = table.size();
   add_children<alphabet_t>(counts, lower_bound, suffixes, table, flags);
-  flags[node_index]     = Flag(flags[node_index] & ~Flag::UNEVALUATED);
+
+  flags[node_index] = Flag(flags[node_index] & ~Flag::UNEVALUATED);
 
   return lcp;
 }
 
-void add_implicit_nodes(int64_t node_index, int64_t edge_lcp,
-                        std::vector<int64_t> &table,
+void add_implicit_nodes(int node_index, int edge_lcp, std::vector<int> &table,
                         std::vector<Flag> &flags) {
-
   std::lock_guard<std::mutex> lock(add_child_lock);
-  int64_t previous_child = table[node_index + 1];
+  int previous_child = table[node_index + 1];
   table[node_index + 1] = table.size();
 
-  int64_t start = table[node_index];
+  int start = table[node_index];
   for (auto i = start + 1; i < start + edge_lcp; i++) {
     table.push_back(i);
     table.push_back(table.size() + 1);
@@ -323,13 +294,8 @@
   }
 }
 
-<<<<<<< HEAD
 int get_sequence_index(int node_index, std::vector<int> &suffixes,
                        std::vector<int> &table, std::vector<Flag> &flags) {
-=======
-int64_t get_sequence_index(int64_t node_index, std::vector<int64_t> &suffixes,
-                           std::vector<int64_t> &table, std::vector<Flag> &flags) {
->>>>>>> 7b38b147
   if (is_unevaluated(node_index, flags)) {
     return suffixes[table[node_index]];
   } else {
