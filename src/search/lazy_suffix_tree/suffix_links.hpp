#pragma once

#include <queue>
#include <stack>
#include <vector>

#include <seqan3/alphabet/concept.hpp>

#include "construction.hpp"
#include "iteration.hpp"
#include <thread>
#include <mutex>
#include <chrono>

std::mutex hight_lock;
using namespace std::chrono;
namespace lst::details {

<<<<<<< HEAD
/**! \brief Get number of children for node.
 *
 * \param[in] node_index  Index to get number of children for.
 * \param[in] table Table of the tree.
 * \param[in] flags Flags of the tree.
 * \return
 */
int get_number_of_children(int node_index, std::vector<int> &table,
                           std::vector<Flag> &flags) {
  int n_children = 0;
  iterate_children(node_index, table, flags, [&](int index) { n_children++; });

  return n_children;
}

/**! \brief Calculates the internal height/depth of the tree and of every node.
=======
template <seqan3::alphabet alphabet_t>
void tree_height_paralell( sequence_t<alphabet_t> &sequence,
                           std::vector<int64_t> &suffixes,
                           std::vector<int64_t> &table,
                           std::vector<Flag> &flags, int64_t &tree_height,
                           int64_t node_index, int64_t parent_depth) {

  std::queue<std::tuple<int64_t, int64_t>> queue{};
  queue.emplace(node_index, parent_depth);

  while (!queue.empty()) {
    auto [node_index, parent_depth] = queue.front();
    queue.pop();

    if (is_leaf(node_index, flags)) {
      continue;
    }

    int64_t node_depth = parent_depth +
              get_edge_lcp(node_index, sequence, suffixes, table, flags);

    iterate_children(node_index, table, flags,
                     [&](int64_t index) {
                         queue.emplace(index, node_depth);
                     });

    // Has to be before the check to prevent read before write.
    std::lock_guard<std::mutex> lock(hight_lock);
    if (node_depth > tree_height) {
      tree_height = node_depth;
    }
  }

}
/**! \brief Calculates the height/depth of the tree and of every node.
>>>>>>> 7b38b147
 *
 * @tparam alphabet_t Type of alphabet used (from seqan3)
 * \param[in] sequence Sequence of the tree.
 * \param[in] suffixes Suffixes of the tree.
 * \param[in] table Table of the tree.
 * \param[in] flags Flags of the tree.
 * \return the height of the tree (longest node contained, not leaf).
 */
template <seqan3::alphabet alphabet_t>
<<<<<<< HEAD
int tree_height(sequence_t<alphabet_t> &sequence, std::vector<int> &suffixes,
                std::vector<int> &table, std::vector<Flag> &flags) {
  std::queue<std::tuple<int, int>> queue{};
  queue.emplace(0, 0);
=======
int64_t tree_height(sequence_t<alphabet_t> &sequence,
                    std::vector<int64_t> &suffixes,
                    std::vector<int64_t> &table,
                    std::vector<Flag> &flags,
                    bool &multi_core, int paralell_depth) {

  std::queue<std::tuple<int64_t, int64_t, int>> queue{};
  queue.emplace(0, 0, 0);
  int64_t tree_height = 0;
  while (!queue.empty()) {
    auto [node_index, parent_depth, level] = queue.front();
    if (paralell_depth == level && multi_core){
      std::thread threads[queue.size()];
      seqan3::debug_stream << "Starting upto " << queue.size() << "threads." << std::endl;
      int thread_index = 0;
      while (!queue.empty()) {
        auto [node_index, parent_depth, level] = queue.front();
        queue.pop();
        if (sequence[table[node_index]].to_rank() != 3 && sequence[table[node_index]].to_rank() != 5) {
          threads[thread_index] =
                  std::thread(tree_height_paralell<seqan3::dna5>,
                              std::ref(sequence),
                              std::ref(suffixes),
                              std::ref(table),
                              std::ref(flags),
                              std::ref(tree_height),
                              node_index, parent_depth);
          thread_index++;
        }
      }
      for (int i = 0; i < thread_index; ++i) {
        threads[i].join();
      }
      seqan3::debug_stream << "All threads returned." << std::endl;
      return tree_height;
    }
>>>>>>> 7b38b147


    queue.pop();

    if (is_leaf(node_index, flags)) {
      continue;
    }
<<<<<<< HEAD

    int edge_lcp = get_edge_lcp(node_index, sequence, suffixes, table, flags);
    int node_depth = parent_depth + edge_lcp;
=======
    int64_t node_depth = parent_depth +
                            get_edge_lcp(node_index, sequence, suffixes, table, flags);
>>>>>>> 7b38b147

    level++;
    iterate_children(node_index, table, flags,
                     [&](int64_t index) {
                       queue.emplace(index, node_depth, level);
                     });

    tree_height = std::max(tree_height, node_depth);
  }

  return tree_height;
}


/**! \brief Gets the "leaf" index of the node.
 * This is the index the label of the leaf starts at in the sequence.
 *
 * \param node_index Index of the node.
 * \param lcp Longest common prefix of the node.
 * \param suffixes Suffixes of the tree.
 * \param table Table of the tree.
 * \param flags Flags of the tree.
 * \return The index at which the leaf starts in the sequence or -1 if not leaf.
 */
int64_t get_leaf_index(int64_t node_index, int64_t lcp,
                            std::vector<int64_t> &suffixes,
                            std::vector<int64_t> &table,
                            std::vector<Flag> &flags) {

  if (is_leaf(node_index, flags)) {
    return table[node_index] - lcp;
  } else if (is_unevaluated(node_index, flags)) {
    return suffixes[table[node_index]] - lcp;
  } else {
    return -1;
  }
}

/**! \brief Adds suffix links to all explicit nodes in the tree.
 *
 * This follows the algorithm described by Maaß in
 *  doi:10.1016/j.ipl.2005.12.012
 *  With modifications to allow for unevaluated nodes.
 *
 *  Takes O(sequence) memory and time.
 *
 * \tparam alphabet_t seqan3 alphabet for the tree.
 * \param sequence Sequence of the tree
 * \param suffixes Suffixes of the tree.
 * \param table Table of the tree.
 * \param flags Flags of the tree.
 * \param[out] suffix_links Suffix links of each explicit node in the tree.
 */
template <seqan3::alphabet alphabet_t>
void add_explicit_suffix_links(sequence_t<alphabet_t> &sequence,
                               std::vector<int64_t> &suffixes,
                               std::vector<int64_t> &table,
                               std::vector<Flag> &flags,
<<<<<<< HEAD
                               std::vector<int> &suffix_links) {
  std::vector<std::tuple<int, int>> cause(suffixes.size());

  prepare_suffix_links(0, 0, cause, sequence, suffixes, table, flags);

  int height = tree_height(sequence, suffixes, table, flags);
=======
                               std::vector<int64_t> &suffix_links,
                               bool &multi_core, int paralell_depth) {

  std::vector<std::tuple<int64_t, int64_t>> cause(suffixes.size());

  seqan3::debug_stream << "    Preparing Suffix Links..." <<  std::endl;

  auto start = high_resolution_clock::now();

  prepare_suffix_links(0, 0, cause, sequence, suffixes, table, flags);

  seqan3::debug_stream << "    Calculating tree height..." <<  std::endl;

  auto t1 = high_resolution_clock::now();

  int64_t height = tree_height(sequence, suffixes, table, flags, multi_core, paralell_depth);

  std::vector<int64_t> branch(height + 1, -1);

  auto t2 = high_resolution_clock::now();

  seqan3::debug_stream << "    Computing Suffix Links..." <<  std::endl;

  compute_suffix_links(cause, branch, sequence, suffixes,
                       table, flags, suffix_links, multi_core,
                       paralell_depth);
  auto stop = high_resolution_clock::now();

  auto duration = duration_cast<seconds>(stop - start);
  auto compute = duration_cast<seconds>(stop - t2);
  auto tree_height_time = duration_cast<seconds>(t2 - t1);
  auto prepare_time = duration_cast<seconds>(t1 - start);
      std::cout << "    Duration: " << duration.count() << std::endl;
      std::cout << "        Prepare: " << prepare_time.count() << std::endl;
      std::cout << "        Tree Height: " << tree_height_time.count() << std::endl;
      std::cout << "        Compute Suffix Links: " << compute.count() << std::endl;
>>>>>>> 7b38b147


<<<<<<< HEAD
  compute_suffix_links(cause, branch, sequence, suffixes, table, flags,
                       suffix_links);
=======
>>>>>>> 7b38b147
}

/**! \brief For each node in the tree, computes which node caused that node.
 *
 * This is the prepare step of the algorithm by Maaß.
 *
 * \tparam alphabet_t seqan3 alphabet type.
 * \param node_index Index of the node.
 * \param lcp Longest common prefix of the node.
 * \param[out] cause At each index the node that was caused by that index is
 * saved.
 * \param sequence Sequence of the tree
 * \param suffixes Suffixes of the tree.
 * \param table Table of the tree.
 * \param flags Flags of the tree.
 * \return The smallest index of the node.
 */
template <seqan3::alphabet alphabet_t>
<<<<<<< HEAD
int prepare_suffix_links(int node_index, int lcp,
                         std::vector<std::tuple<int, int>> &cause,
                         sequence_t<alphabet_t> &sequence,
                         std::vector<int> &suffixes, std::vector<int> &table,
                         std::vector<Flag> &flags) {
  if (is_leaf(node_index, flags) || is_unevaluated(node_index, flags)) {
=======
int64_t prepare_suffix_links(int64_t node_index, int64_t lcp,
                            std::vector<std::tuple<int64_t, int64_t>> &cause,
                            sequence_t<alphabet_t> &sequence,
                            std::vector<int64_t> &suffixes,
                            std::vector<int64_t> &table,
                            std::vector<Flag> &flags) {

  if (is_leaf(node_index, flags)) {
    return get_leaf_index(node_index, lcp, suffixes, table, flags);
  } else if (is_unevaluated(node_index, flags)) {
    // This isn't technically correct.  The following gives the second smallest
    // suffix _overall_ and the algorithm calls for the second smallest suffix
    // from the immediate children.  Not entirely sure that it is important
    // since the values will still be unique.

//    auto second_smallest_child = suffixes[table[node_index] + 1] - lcp;

//    if (second_smallest_child < suffixes.size()) {
//      cause[second_smallest_child + 1] =
//          std::make_tuple(node_index, lcp + edge_lcp);
//    }

>>>>>>> 7b38b147
    return get_leaf_index(node_index, lcp, suffixes, table, flags);
  } else {

    int64_t edge_lcp =
            get_edge_lcp(node_index, sequence, suffixes, table, flags);

<<<<<<< HEAD
    iterate_children(node_index, table, flags, [&](int index) {
      int child = prepare_suffix_links(index, lcp + edge_lcp, cause, sequence,
=======
    int64_t smallest_child        = suffixes.size();
    int64_t second_smallest_child = suffixes.size();

    iterate_children(node_index, table,  flags, [&](int64_t index) {
      int64_t child = prepare_suffix_links(index, lcp + edge_lcp, cause, sequence,
>>>>>>> 7b38b147
                                       suffixes, table, flags);

      if (child < smallest_child) {
        second_smallest_child = smallest_child;
        smallest_child = child;
      } else if (child < second_smallest_child) {
        second_smallest_child = child;
      }
    });

<<<<<<< HEAD
    int n_children = get_number_of_children(node_index, table, flags);
    // If the node only has one child it is an implicit node
    // and we don't want to add it as a causing node.
    if (n_children == 1) {
      return smallest_child;
    }

    if (second_smallest_child < suffixes.size()) {
      cause[second_smallest_child + 1] =
          std::make_tuple(node_index, lcp + edge_lcp);
    }
=======
    cause[second_smallest_child + 1] =
          std::make_tuple(node_index, lcp + edge_lcp);
>>>>>>> 7b38b147

    return smallest_child;
  }
}

<<<<<<< HEAD
/**! \brief Assign suffix link corresponding to the leaf index.
 *
 * \param leaf_index Leaf index to set suffix link for.
 * \param[in] cause At each index the node that was caused by that index is
 * saved.
 * \param[in] branch Contains the branching node at each depth.
 * \param[in] table Table of the tree.
 * \param[in] flags Flags of the tree.
 * \param[out] suffix_links The suffix link for each node.
 */
void assign_link(int leaf_index, std::vector<std::tuple<int, int>> &cause,
                 std::vector<int> &branch, std::vector<int> &table,
                 std::vector<Flag> &flags, std::vector<int> &suffix_links) {
  auto &[caused, depth] = cause[leaf_index];

  if (caused != -1 && depth != -1) {
    suffix_links[caused / 2] = branch[depth - 1];
=======
void assign_link(int64_t leaf_index,
                 std::vector<std::tuple<int64_t, int64_t>> &cause,
                 std::vector<int64_t> &branch,
                 std::vector<int64_t> &suffix_links) {
  auto &[caused, depth] = cause[leaf_index];
  if (caused != -1 && depth != -1) {
    suffix_links[caused / 2] = branch[depth - 1];
  }
}

void assign_leaf_link(int64_t node_index, int64_t leaf_index,
                      std::vector<int64_t> &suffix_links,
                      std::vector<int64_t> &leaf_indices) {
  if (leaf_indices[leaf_index + 1] != -1) {
    suffix_links[node_index / 2] = leaf_indices[leaf_index + 1];
>>>>>>> 7b38b147
  }
}

/**! \brief Adds suffix links to all explicit nodes.
 *
 * \tparam alphabet_t seqan3 alphabet type.
 * \param[in] cause At each index the node that was caused by that index is
 * saved.
 * \param[in] branch Contains the branching node at each depth.
 * \param sequence Sequence of the tree
 * \param suffixes Suffixes of the tree.
 * \param table Table of the tree.
 * \param flags Flags of the tree.
 * \param[out] suffix_links The suffix link for each node.
 */
template <seqan3::alphabet alphabet_t>
<<<<<<< HEAD
void compute_suffix_links(std::vector<std::tuple<int, int>> &cause,
                          std::vector<int> &branch,
=======
void compute_suffix_links_paralell(std::vector<std::tuple<int64_t, int64_t>> &cause,
                                   std::vector<int64_t> &branch,
                                   sequence_t<alphabet_t> &sequence,
                                   std::vector<int64_t> &suffixes,
                                   std::vector<int64_t> &table,
                                   std::vector<Flag> &flags,
                                   std::vector<int64_t> &suffix_links,
                                   int64_t node_index, int64_t lcp) {

 std::stack<std::tuple<int64_t, int64_t>> stack{};
 stack.emplace(node_index, lcp);

 while (!stack.empty()) {
   auto [node_index, lcp] = stack.top();

   stack.pop();
    if (is_leaf(node_index, flags)) {
      int64_t leaf_index =
               get_leaf_index(node_index, lcp, suffixes, table, flags);

      assign_link(leaf_index, cause, branch, suffix_links);
    } else {
      int64_t height = lcp +
             get_edge_lcp(node_index, sequence, suffixes, table, flags);
      branch[height] = node_index;

      if (is_unevaluated(node_index, flags)) {
        for (int64_t i = table[node_index]; i < table[node_index + 1]; i++) {
          int64_t leaf_index = suffixes[i] - lcp;
          assign_link(leaf_index, cause, branch, suffix_links);
        }
      } else {
        iterate_children(node_index, table, flags,
                 [&](int64_t index) { stack.emplace(index, height); });
     }
   }
 }
}

template <seqan3::alphabet alphabet_t>
void compute_suffix_links(std::vector<std::tuple<int64_t, int64_t>> &cause,
                          std::vector<int64_t> &branch,
>>>>>>> 7b38b147
                          sequence_t<alphabet_t> &sequence,
                          std::vector<int64_t> &suffixes,
                          std::vector<int64_t> &table,
                          std::vector<Flag> &flags,
                          std::vector<int64_t> &suffix_links,
                          bool &multi_core, int paralell_depth) {

  std::stack<std::tuple<int64_t, int64_t, int>> stack{};
  std::vector<std::thread> threads{};
  stack.emplace(0, 0, 0);
  while (!stack.empty()) {
    auto [node_index, lcp, level] = stack.top();
    stack.pop();
    if (level == paralell_depth && multi_core){
      if (sequence[table[node_index]].to_rank() != 3 && sequence[table[node_index]].to_rank() != 5) {
        seqan3::debug_stream << "Node_ID: " << std::setw(4) << node_index << " | Table[Node_id]: "
                             << table[node_index] << " | Sequence[Table[node_id]]: " << sequence[table[node_index]]
                             << " " << sequence[table[node_index]].to_rank() << std::endl;
        threads.push_back(std::thread(compute_suffix_links_paralell<seqan3::dna5>,
                                      std::ref(cause),
                                      std::ref(branch),
                                      std::ref(sequence),
                                      std::ref(suffixes),
                                      std::ref(table),
                                      std::ref(flags),
                                      std::ref(suffix_links),
                                      node_index, lcp));

<<<<<<< HEAD
=======
      }
      continue;
    } else {

      if (is_leaf(node_index, flags)) {
        int64_t leaf_index =
                get_leaf_index(node_index, lcp, suffixes, table, flags);

        assign_link(leaf_index, cause, branch, suffix_links);
      } else {

        int64_t height = lcp +
                         get_edge_lcp(node_index, sequence, suffixes, table, flags);
        branch[height] = node_index;

        if (is_unevaluated(node_index, flags)) {
          for (int64_t i = table[node_index]; i < table[node_index + 1]; i++) {
            int64_t leaf_index = suffixes[i] - lcp;
            assign_link(leaf_index, cause, branch, suffix_links);
          }
        } else {
          level++;
          iterate_children(node_index, table, flags,
                           [&](int64_t index) { stack.emplace(index, height, level); });
        }
      }
    }
  }
  for (int i = 0; i < threads.size(); ++i) {
    threads[i].join();
  }
  seqan3::debug_stream << "All threads returned." << std::endl;
  return;
}
/**! \brief Adds suffix links to all leaves nodes in the tree.
 *
 * These are easy to compute as they follow directly from the next index
 * of the leaf in the sequence.
 *  Takes O(sequence) memory and time.
 *
 * \tparam alphabet_t seqan3 alphabet for the tree.
 * \param sequence Sequence of the tree
 * \param suffixes Suffixes of the tree.
 * \param table Table of the tree.
 * \param flags Flags of the tree.
 * \param[out] suffix_links Suffix links of each explicit node in the tree.
 */
template <seqan3::alphabet alphabet_t>
void add_leaf_suffix_links(sequence_t<alphabet_t> &sequence,
                           std::vector<int64_t> &suffixes,
                           std::vector<int64_t> &table,
                           std::vector<Flag> &flags,
                           std::vector<int64_t> &suffix_links,
                           bool &multi_core, int paralell_depth) {

  auto start = high_resolution_clock::now();

  std::vector<int64_t> leaf_indices(suffixes.size() + 1, -1);
  leaf_indices[suffixes.size()] = 0;

  prepare_leaf_suffix_links(leaf_indices, sequence, suffixes, table, flags, multi_core, paralell_depth);
  auto t1 = high_resolution_clock::now();

  compute_leaf_suffix_links(leaf_indices, sequence, suffixes, table, flags,
                            suffix_links, multi_core, paralell_depth);

  auto stop = high_resolution_clock::now();

  auto duration = duration_cast<seconds>(stop - start);
  auto compute = duration_cast<seconds>(stop - t1);
  auto prepare_time = duration_cast<seconds>(t1 - start);
  std::cout << "    Duration: " << duration.count() << std::endl;
  std::cout << "        Prepare: " << prepare_time.count() << std::endl;
  std::cout << "        Compute Suffix Links: " << compute.count() << std::endl;
}

/**! \brief For each node in the tree, computes which node caused that node.
 *
 * This is the prepare step of the algorithm by Maaß.
 *
 * \tparam alphabet_t seqan3 alphabet type.
 * \param node_index Index of the node.
 * \param lcp Longest common prefix of the node.
 * \param[out] leaf_indices At each index the previous leaf is stored.
 * \param sequence Sequence of the tree
 * \param suffixes Suffixes of the tree.
 * \param table Table of the tree.
 * \param flags Flags of the tree.
 * \return The smallest index of the node.
 */
template <seqan3::alphabet alphabet_t>
void prepare_leaf_suffix_links_p(std::vector<int64_t> &leaf_indices,
                               sequence_t<alphabet_t> &sequence,
                               std::vector<int64_t> &suffixes,
                               std::vector<int64_t> &table,
                               std::vector<Flag> &flags,
                               int64_t node_index, int64_t lcp) {
  std::stack<std::tuple<int64_t, int64_t>> stack{};
  stack.emplace(node_index, lcp);

  while (!stack.empty()) {
    auto [node_index, lcp] = stack.top();
    stack.pop();

>>>>>>> 7b38b147
    if (is_leaf(node_index, flags)) {
      int64_t leaf_index = get_leaf_index(node_index, lcp, suffixes, table, flags);

<<<<<<< HEAD
      assign_link(leaf_index, cause, branch, table, flags, suffix_links);
    } else if (is_unevaluated(node_index, flags)) {
      int edge_lcp = get_edge_lcp(node_index, sequence, suffixes, table, flags);

      int height = lcp + edge_lcp;
      branch[height] = node_index;
      std::fill(branch.begin() + height + 1, branch.end(), -1);

      for (auto i = table[node_index]; i < table[node_index + 1]; i++) {
        auto leaf_index = suffixes[i] - lcp;
        assign_link(leaf_index, cause, branch, table, flags, suffix_links);
      }
    } else {
      int edge_lcp = get_edge_lcp(node_index, sequence, suffixes, table, flags);
      int height = lcp + edge_lcp;

      int n_children = get_number_of_children(node_index, table, flags);
      // If the node only has one child it is an implicit node
      // and we don't want to add it as a branching point.
      if (n_children != 1) {
        branch[height] = node_index;
      }

      iterate_children(node_index, table, flags,
                       [&](int index) { stack.emplace(index, height); });
    }
  }
}

/**! \brief Adds suffix links to all leaves nodes in the tree.
 *
 * These are easy to compute as they follow directly from the next index
 * of the leaf in the sequence.
 *  Takes O(sequence) memory and time.
 *
 * \tparam alphabet_t seqan3 alphabet for the tree.
 * \param sequence Sequence of the tree
 * \param suffixes Suffixes of the tree.
 * \param table Table of the tree.
 * \param flags Flags of the tree.
 * \param[out] suffix_links Suffix links of each explicit node in the tree.
 */
template <seqan3::alphabet alphabet_t>
void add_leaf_suffix_links(sequence_t<alphabet_t> &sequence,
                           std::vector<int> &suffixes, std::vector<int> &table,
                           std::vector<Flag> &flags,
                           std::vector<int> &suffix_links) {

  std::vector<int> leaf_indices(suffixes.size() + 1, -1);
  leaf_indices[suffixes.size()] = 0;

  prepare_leaf_suffix_links(leaf_indices, sequence, suffixes, table, flags);

  compute_leaf_suffix_links(leaf_indices, sequence, suffixes, table, flags,
                            suffix_links);
=======
      leaf_indices[leaf_index] = node_index;
    }
    int64_t edge_lcp = get_edge_lcp(node_index, sequence, suffixes, table, flags);
    iterate_children(node_index, table, flags,
                     [&](int64_t index) { stack.emplace(index, lcp + edge_lcp); });
  }
}
template <seqan3::alphabet alphabet_t>
void prepare_leaf_suffix_links(std::vector<int64_t> &leaf_indices,
                               sequence_t<alphabet_t> &sequence,
                               std::vector<int64_t> &suffixes,
                               std::vector<int64_t> &table,
                               std::vector<Flag> &flags,
                               bool multi_core, int paralell_depth) {
  std::stack<std::tuple<int64_t, int64_t, int>> stack{};
  stack.emplace(0, 0, 0);
  std::vector<std::thread> threads{};

  while (!stack.empty()) {
    auto [node_index, lcp, level] = stack.top();
    stack.pop();
    if (level == paralell_depth && multi_core){
      if (sequence[table[node_index]].to_rank() != 3 && sequence[table[node_index]].to_rank() != 5) {
        threads.push_back(std::thread(prepare_leaf_suffix_links_p<seqan3::dna5>,
                                      std::ref(leaf_indices),
                                      std::ref(sequence),
                                      std::ref(suffixes),
                                      std::ref(table),
                                      std::ref(flags),
                                      node_index, lcp));
      }
      continue;
    } else {
      if (is_leaf(node_index, flags)) {
        int64_t leaf_index = get_leaf_index(node_index, lcp, suffixes, table, flags);

        leaf_indices[leaf_index] = node_index;
      }
      int64_t edge_lcp = get_edge_lcp(node_index, sequence, suffixes, table, flags);
      level++;
      iterate_children(node_index, table, flags,
                       [&](int64_t index) { stack.emplace(index, lcp + edge_lcp, level); });
    }
  }
  for (int i = 0; i < threads.size(); ++i) {
    threads[i].join();
  }
  seqan3::debug_stream << "All threads returned." << std::endl;
  return;
}


/**! \brief Adds suffix links to all explicit nodes.
 *
 * \tparam alphabet_t seqan3 alphabet type.
 * \param[in] leaf_indices At each index the previous leaf is stored.
 * \param sequence Sequence of the tree
 * \param suffixes Suffixes of the tree.
 * \param table Table of the tree.
 * \param flags Flags of the tree.
 * \param[out] suffix_links The suffix link for each node.
 */
template <seqan3::alphabet alphabet_t>
void compute_leaf_suffix_links_p(std::vector<int64_t> &leaf_indices,
                              sequence_t<alphabet_t> &sequence,
                              std::vector<int64_t> &suffixes,
                              std::vector<int64_t> &table,
                              std::vector<Flag> &flags,
                              std::vector<int64_t> &suffix_links,
                              int64_t node_index, int64_t lcp) {

 std::stack<std::tuple<int64_t, int64_t>> stack{};
 stack.emplace(node_index, lcp);

 while (!stack.empty()) {
   auto [node_index, lcp] = stack.top();
   stack.pop();

   if (is_leaf(node_index, flags)) {
     int64_t leaf_index = get_leaf_index(node_index, lcp, suffixes, table, flags);

     assign_leaf_link(node_index, leaf_index, suffix_links, leaf_indices);
   }

   int64_t edge_lcp = get_edge_lcp(node_index, sequence, suffixes, table, flags);

   iterate_children(node_index, table, flags,
                    [&](int64_t index) { stack.emplace(index, lcp + edge_lcp); });
 }
}

template <seqan3::alphabet alphabet_t>
void compute_leaf_suffix_links(std::vector<int64_t> &leaf_indices,
                               sequence_t<alphabet_t> &sequence,
                               std::vector<int64_t> &suffixes,
                               std::vector<int64_t> &table,
                               std::vector<Flag> &flags,
                               std::vector<int64_t> &suffix_links,
                               bool multi_core, int paralell_depth) {

  std::stack<std::tuple<int64_t, int64_t, int>> stack{};
  stack.emplace(0, 0, 0);
  std::vector<std::thread> threads{};

  while (!stack.empty()) {
    auto [node_index, lcp, level] = stack.top();
    stack.pop();
    if (level == paralell_depth && multi_core){
      if (sequence[table[node_index]].to_rank() != 3 && sequence[table[node_index]].to_rank() != 5) {
        threads.push_back(std::thread(compute_leaf_suffix_links_p<seqan3::dna5>,
                                      std::ref(leaf_indices),
                                      std::ref(sequence),
                                      std::ref(suffixes),
                                      std::ref(table),
                                      std::ref(flags),
                                      std::ref(suffix_links),
                                      node_index, lcp));
      }
      continue;
    } else {
      if (is_leaf(node_index, flags)) {
        int64_t leaf_index = get_leaf_index(node_index, lcp, suffixes, table, flags);

        assign_leaf_link(node_index, leaf_index, suffix_links, leaf_indices);
      }

      int64_t edge_lcp = get_edge_lcp(node_index, sequence, suffixes, table, flags);
      level++;
      iterate_children(node_index, table, flags,
                       [&](int64_t index) { stack.emplace(index, lcp + edge_lcp, level); });
    }
  }
  for (int i = 0; i < threads.size(); ++i) {
    threads[i].join();
  }
>>>>>>> 7b38b147
}

/**! \brief For each node in the tree, computes which node caused that node.
 *
 * This is the prepare step of the algorithm by Maaß.
 *
 * \tparam alphabet_t seqan3 alphabet type.
 * \param node_index Index of the node.
 * \param lcp Longest common prefix of the node.
 * \param[out] leaf_indices At each index the previous leaf is stored.
 * \param sequence Sequence of the tree
 * \param suffixes Suffixes of the tree.
 * \param table Table of the tree.
 * \param flags Flags of the tree.
 * \return The smallest index of the node.
 */
template <seqan3::alphabet alphabet_t>
<<<<<<< HEAD
void prepare_leaf_suffix_links(std::vector<int> &leaf_indices,
                               sequence_t<alphabet_t> &sequence,
                               std::vector<int> &suffixes,
                               std::vector<int> &table,
                               std::vector<Flag> &flags) {
  std::stack<std::tuple<int, int>> stack{};
  stack.emplace(0, 0);

  while (!stack.empty()) {
    auto [node_index, lcp] = stack.top();
    stack.pop();

    if (is_leaf(node_index, flags)) {
      int leaf_index = get_leaf_index(node_index, lcp, suffixes, table, flags);

      leaf_indices[leaf_index] = node_index;
    }
    int edge_lcp = get_edge_lcp(node_index, sequence, suffixes, table, flags);
    iterate_children(node_index, table, flags,
                     [&](int index) { stack.emplace(index, lcp + edge_lcp); });
  }
}

void assign_leaf_link(int node_index, int leaf_index,
                      std::vector<int> &suffix_links,
                      std::vector<int> &leaf_indices) {
  if (leaf_indices[leaf_index + 1] != -1) {
    suffix_links[node_index / 2] = leaf_indices[leaf_index + 1];
  }
}

/**! \brief Adds suffix links to all explicit nodes.
 *
 * \tparam alphabet_t seqan3 alphabet type.
 * \param[in] leaf_indices At each index the previous leaf is stored.
 * \param sequence Sequence of the tree
 * \param suffixes Suffixes of the tree.
 * \param table Table of the tree.
 * \param flags Flags of the tree.
 * \param[out] suffix_links The suffix link for each node.
 */
template <seqan3::alphabet alphabet_t>
void compute_leaf_suffix_links(std::vector<int> &leaf_indices,
                               sequence_t<alphabet_t> &sequence,
                               std::vector<int> &suffixes,
                               std::vector<int> &table,
                               std::vector<Flag> &flags,
                               std::vector<int> &suffix_links) {
  std::stack<std::tuple<int, int>> stack{};
  stack.emplace(0, 0);

  while (!stack.empty()) {
    auto [node_index, lcp] = stack.top();
    stack.pop();

    if (is_leaf(node_index, flags)) {
      int leaf_index = get_leaf_index(node_index, lcp, suffixes, table, flags);

      assign_leaf_link(node_index, leaf_index, suffix_links, leaf_indices);
    }

    int edge_lcp = get_edge_lcp(node_index, sequence, suffixes, table, flags);

    iterate_children(node_index, table, flags,
                     [&](int index) { stack.emplace(index, lcp + edge_lcp); });
  }
}

/** \brief Checks if the sequences corresponding to node_index and
 * suffix_link_child_index matches.
 *
 * We only have to check the last edge_lcp characters of the nodes because of
 * the suffix link between the parent of node_index and a parent of the
 * suffix_link_child_index.
 *
 * \tparam alphabet_t seqan3 alphabet for the tree.
 * \param node_index The index of the node to find the suffix link for.
 * \param edge_lcp The edge length of node_index.
 * \param suffix_link_child_index The potential suffix link of node_index.
 * \param suffix_link_edge_lcp edge lcp of suffix_link_child_index
 * \param sequence Sequence of the tree
 * \param suffixes Suffixes of the tree.
 * \param table Table of the tree.
 * \param flags Flags of the tree.
 * \return True if the two sequences matches.
 */
template <seqan3::alphabet alphabet_t>
bool sequences_match(int node_index, int edge_lcp, int suffix_link_child_index,
                     int suffix_link_edge_lcp, sequence_t<alphabet_t> &sequence,
                     std::vector<int> &suffixes, std::vector<int> &table,
                     std::vector<Flag> &flags) {
  int node_start = get_sequence_index(node_index, suffixes, table, flags);
  int suffix_link_child_end = std::min(
      int(sequence.size()),
      get_sequence_index(suffix_link_child_index, suffixes, table, flags) +
          suffix_link_edge_lcp);

  int suffix_link_child_start = suffix_link_child_end - edge_lcp;

  for (int i = 0; i < edge_lcp; i++) {
=======
void prepare_implicit_suffix_links_p(
   std::vector<std::tuple<int64_t, int64_t>> &closest_suffix_link_destination,
   std::vector<int64_t> &parent_links, sequence_t<alphabet_t> &sequence,
   std::vector<int64_t> &suffixes, std::vector<int64_t> &table,
   std::vector<Flag> &flags, std::vector<int64_t> &suffix_links,
   int64_t node_index, int64_t parent, int64_t parent_lcp) {

 std::stack<std::tuple<int64_t, int64_t, int64_t>> stack{};
 stack.emplace(node_index, parent, parent_lcp);

 std::vector<std::tuple<int64_t, int64_t>> missing_suffix_links{};
 while (!stack.empty()) {
   auto [node_index, parent, parent_lcp] = stack.top();
   stack.pop();

   int64_t edge_lcp = get_edge_lcp(node_index, sequence, suffixes, table, flags);
   int64_t lcp = parent_lcp + edge_lcp;

   parent_links[node_index / 2] = parent;

   if (!is_leaf(node_index, flags) && suffix_links[node_index / 2] == -1) {
     missing_suffix_links.emplace_back(node_index, lcp);

   } else if (missing_suffix_links.size() > 0) {
     int64_t suffix_link_destination = suffix_links[node_index / 2];

     for (int64_t i = 0; i < missing_suffix_links.size(); i++) {
       auto &[missing, missing_lcp] = missing_suffix_links[i];

       closest_suffix_link_destination[missing] =
           std::make_tuple(suffix_link_destination, lcp - missing_lcp);
     }

     missing_suffix_links.resize(0);
   }

   iterate_children(node_index, table, flags,
                    [&](int64_t child) { stack.emplace(child, node_index, lcp); });
 }
}


/** \brief Checks if the sequences corresponding to node_index and
* suffix_link_child_index matches.
*
* We only have to check the last edge_lcp characters of the nodes because of
* the suffix link between the parent of node_index and a parent of the
* suffix_link_child_index.
*
* \tparam alphabet_t seqan3 alphabet for the tree.
* \param node_index The index of the node to find the suffix link for.
* \param edge_lcp The edge length of node_index.
* \param suffix_link_child_index The potential suffix link of node_index.
* \param suffix_link_edge_lcp edge lcp of suffix_link_child_index
* \param sequence Sequence of the tree
* \param suffixes Suffixes of the tree.
* \param table Table of the tree.
* \param flags Flags of the tree.
* \return True if the two sequences matches.
*/
template <seqan3::alphabet alphabet_t>
bool sequences_match(int64_t node_index, int64_t edge_lcp, int64_t suffix_link_child_index,
                     int64_t suffix_link_edge_lcp, sequence_t<alphabet_t> &sequence,
                     std::vector<int64_t> &suffixes, std::vector<int64_t> &table,
                     std::vector<Flag> &flags) {
    int64_t node_start = get_sequence_index(node_index, suffixes, table, flags);
    int64_t suffix_link_child_end = std::min(
            int64_t(sequence.size()),
          get_sequence_index(suffix_link_child_index, suffixes, table, flags) +
          suffix_link_edge_lcp);
    int64_t suffix_link_child_start = suffix_link_child_end - edge_lcp;

  for (int64_t i = 0; i < edge_lcp; i++) {
>>>>>>> 7b38b147
    if (sequence[node_start + i] != sequence[suffix_link_child_start + i]) {
      return false;
    }
  }

  return true;
}

/** \brief Returns the correct suffix link for node_index if possible.
<<<<<<< HEAD
 *
 * Iterates through all of the children of parent_suffix_link up to a maximum
 * depth of edge_lcp.  For each child with we check if it is long enough and
 * if it matches the sequence of node_index.  If so, return as the suffix link
 * destination of node_index.  Otherwise, return -1.
 *
 * \tparam alphabet_t seqan3 alphabet for the tree.
 * \param node_index The index of the node to find the suffix link for.
 * \param edge_lcp The edge length of node_index.
 * \param parent_suffix_link The suffix link of the parent of node_index.
 * \param sequence Sequence of the tree
 * \param suffixes Suffixes of the tree.
 * \param table Table of the tree.
 * \param flags Flags of the tree.
 * \return suffix link destination of node_index, or -1 if none found.
 */
template <seqan3::alphabet alphabet_t>
int find_suffix_match(int node_index, int edge_lcp, int parent_suffix_link,
                      sequence_t<alphabet_t> &sequence,
                      std::vector<int> &suffixes, std::vector<int> &table,
                      std::vector<Flag> &flags) {
  std::queue<std::tuple<int, int>> suffix_link_queue{};
  iterate_children(parent_suffix_link, table, flags,
                   [&](int index) { suffix_link_queue.emplace(index, 0); });

  while (!suffix_link_queue.empty()) {
    auto &[suffix_link_child, suffix_link_parent_lcp] =
        suffix_link_queue.front();
    suffix_link_queue.pop();
    auto suffix_link_edge_lcp =
        get_edge_lcp(suffix_link_child, sequence, suffixes, table, flags);
=======
*
* Iterates through all of the children of parent_suffix_link up to a maximum
* depth of edge_lcp.  For each child with we check if it is long enough and
* if it matches the sequence of node_index.  If so, return as the suffix link
* destination of node_index.  Otherwise, return -1.
*
* \tparam alphabet_t seqan3 alphabet for the tree.
* \param node_index The index of the node to find the suffix link for.
* \param edge_lcp The edge length of node_index.
* \param parent_suffix_link The suffix link of the parent of node_index.
* \param sequence Sequence of the tree
* \param suffixes Suffixes of the tree.
* \param table Table of the tree.
* \param flags Flags of the tree.
* \return suffix link destination of node_index, or -1 if none found.
*/
template <seqan3::alphabet alphabet_t>
int64_t find_suffix_match(int64_t node_index, int64_t edge_lcp, int64_t parent_suffix_link,
                      sequence_t<alphabet_t> &sequence,
                      std::vector<int64_t> &suffixes, std::vector<int64_t> &table,
                      std::vector<Flag> &flags) {
  std::queue<std::tuple<int64_t, int64_t>> suffix_link_queue{};
  iterate_children(parent_suffix_link, table, flags,
                   [&](int64_t index) { suffix_link_queue.emplace(index, 0); });

  while (!suffix_link_queue.empty()) {
    auto &[suffix_link_child, suffix_link_parent_lcp] =
    suffix_link_queue.front();
    suffix_link_queue.pop();
    auto suffix_link_edge_lcp =
            get_edge_lcp(suffix_link_child, sequence, suffixes, table, flags);
>>>>>>> 7b38b147
    auto suffix_link_lcp = suffix_link_parent_lcp + suffix_link_edge_lcp;

    if (suffix_link_lcp == edge_lcp) {
      bool match = sequences_match(node_index, edge_lcp, suffix_link_child,
                                   suffix_link_edge_lcp, sequence, suffixes,
                                   table, flags);
      if (match) {
        return suffix_link_child;
      }
    } else if (suffix_link_lcp < edge_lcp) {

<<<<<<< HEAD
      iterate_children(suffix_link_child, table, flags, [&](int index) {
        suffix_link_queue.emplace(index, suffix_link_lcp);
=======
      iterate_children(suffix_link_child, table, flags, [&](int64_t index) {
          suffix_link_queue.emplace(index, suffix_link_lcp);
>>>>>>> 7b38b147
      });
    }
  }
  return -1;
}

/**! \brief Adds suffix links for all (extended) implicit nodes in the tree.
<<<<<<< HEAD
 *
 * Finds nodes which have not been assigned suffix links.  If the parent
 * has a suffix link, we can iterate from the parent's suffix link to find
 * the suffix link of the child, if it exists.
 *
 * \tparam alphabet_t seqan3 alphabet for the tree.
 * \param sequence Sequence of the tree
 * \param suffixes Suffixes of the tree.
 * \param table Table of the tree.
 * \param flags Flags of the tree.
 * \param[out] suffix_links Suffix links of each explicit node in the tree.
 */
=======
*
* Finds nodes which have not been assigned suffix links.  If the parent
* has a suffix link, we can iterate from the parent's suffix link to find
* the suffix link of the child, if it exists.
*
* \tparam alphabet_t seqan3 alphabet for the tree.
* \param sequence Sequence of the tree
* \param suffixes Suffixes of the tree.
* \param table Table of the tree.
* \param flags Flags of the tree.
* \param[out] suffix_links Suffix links of each explicit node in the tree.
*/
template <seqan3::alphabet alphabet_t>
void add_implicit_suffix_links_p(sequence_t<alphabet_t> &sequence,
                               std::vector<int64_t> &suffixes,
                               std::vector<int64_t> &table,
                               std::vector<Flag> &flags,
                               std::vector<int64_t> &suffix_links,
                               int64_t node_index, int64_t parent_index) {

      std::queue<std::tuple<int64_t, int64_t>> queue{};
      queue.emplace(node_index, parent_index);

      while (!queue.empty()) {
        auto[node_index, parent_index] = queue.front();
        queue.pop();

        auto edge_lcp = get_edge_lcp(node_index, sequence, suffixes, table, flags);

        if (suffix_links[node_index / 2] == -1 && parent_index == 0 &&
            edge_lcp == 1) {
          suffix_links[node_index / 2] = 0;
        } else if (suffix_links[node_index / 2] == -1 &&
                   suffix_links[parent_index / 2] != -1) {
          auto parent_suffix_link = suffix_links[parent_index / 2];
          int64_t suffix_link_destination =
                  find_suffix_match(node_index, edge_lcp, parent_suffix_link, sequence,
                                    suffixes, table, flags);

          suffix_links[node_index / 2] = suffix_link_destination;
        }

        iterate_children(node_index, table, flags,
                         [&](int64_t index) { queue.emplace(index, node_index); });
      }
}
>>>>>>> 7b38b147
template <seqan3::alphabet alphabet_t>
void add_implicit_suffix_links(sequence_t<alphabet_t> &sequence,
                               std::vector<int64_t> &suffixes,
                               std::vector<int64_t> &table,
                               std::vector<Flag> &flags,
<<<<<<< HEAD
                               std::vector<int> &suffix_links) {

  std::queue<std::tuple<int, int>> queue{};
  queue.emplace(0, 0);

  while (!queue.empty()) {
    auto [node_index, parent_index] = queue.front();
    queue.pop();

    auto edge_lcp = get_edge_lcp(node_index, sequence, suffixes, table, flags);

    if (suffix_links[node_index / 2] == -1 && parent_index == 0 &&
        edge_lcp == 1) {
      suffix_links[node_index / 2] = 0;
    } else if (suffix_links[node_index / 2] == -1 &&
               suffix_links[parent_index / 2] != -1) {
      auto parent_suffix_link = suffix_links[parent_index / 2];
      int suffix_link_destination =
          find_suffix_match(node_index, edge_lcp, parent_suffix_link, sequence,
                            suffixes, table, flags);

      suffix_links[node_index / 2] = suffix_link_destination;
    }

    iterate_children(node_index, table, flags,
                     [&](int index) { queue.emplace(index, node_index); });
=======
                               std::vector<int64_t> &suffix_links,
                               bool multi_core, int paralell_depth) {

  std::queue<std::tuple<int64_t, int64_t, int>> queue{};
  std::vector<std::thread> threads{};
  queue.emplace(0, 0, 0);

  while (!queue.empty()) {
    auto[node_index, parent_index, level] = queue.front();
    queue.pop();
    if (paralell_depth == level && multi_core) {
      if (sequence[table[node_index]].to_rank() != 3 && sequence[table[node_index]].to_rank() != 5) {

        threads.push_back(std::thread(add_implicit_suffix_links_p<seqan3::dna5>,
                                      std::ref(sequence),
                                      std::ref(suffixes),
                                      std::ref(table),
                                      std::ref(flags),
                                      std::ref(suffix_links),
                                      node_index, parent_index));

      }

      continue;
    }else{
      auto edge_lcp = get_edge_lcp(node_index, sequence, suffixes, table, flags);

      if (suffix_links[node_index / 2] == -1 && parent_index == 0 &&
          edge_lcp == 1) {
        suffix_links[node_index / 2] = 0;
      } else if (suffix_links[node_index / 2] == -1 &&
                 suffix_links[parent_index / 2] != -1) {
        auto parent_suffix_link = suffix_links[parent_index / 2];
        int64_t suffix_link_destination =
                find_suffix_match(node_index, edge_lcp, parent_suffix_link, sequence,
                                  suffixes, table, flags);

        suffix_links[node_index / 2] = suffix_link_destination;
      }

      level++;
      iterate_children(node_index, table, flags,
                       [&](int64_t index) { queue.emplace(index, node_index, level); });
    }
  }
  for (int i = 0; i < threads.size(); ++i) {
    threads[i].join();
>>>>>>> 7b38b147
  }
}

} // namespace lst::details<|MERGE_RESOLUTION|>--- conflicted
+++ resolved
@@ -8,15 +8,14 @@
 
 #include "construction.hpp"
 #include "iteration.hpp"
+#include <chrono>
+#include <mutex>
 #include <thread>
-#include <mutex>
-#include <chrono>
-
-std::mutex hight_lock;
+
+std::mutex height_lock;
 using namespace std::chrono;
 namespace lst::details {
 
-<<<<<<< HEAD
 /**! \brief Get number of children for node.
  *
  * \param[in] node_index  Index to get number of children for.
@@ -33,44 +32,6 @@
 }
 
 /**! \brief Calculates the internal height/depth of the tree and of every node.
-=======
-template <seqan3::alphabet alphabet_t>
-void tree_height_paralell( sequence_t<alphabet_t> &sequence,
-                           std::vector<int64_t> &suffixes,
-                           std::vector<int64_t> &table,
-                           std::vector<Flag> &flags, int64_t &tree_height,
-                           int64_t node_index, int64_t parent_depth) {
-
-  std::queue<std::tuple<int64_t, int64_t>> queue{};
-  queue.emplace(node_index, parent_depth);
-
-  while (!queue.empty()) {
-    auto [node_index, parent_depth] = queue.front();
-    queue.pop();
-
-    if (is_leaf(node_index, flags)) {
-      continue;
-    }
-
-    int64_t node_depth = parent_depth +
-              get_edge_lcp(node_index, sequence, suffixes, table, flags);
-
-    iterate_children(node_index, table, flags,
-                     [&](int64_t index) {
-                         queue.emplace(index, node_depth);
-                     });
-
-    // Has to be before the check to prevent read before write.
-    std::lock_guard<std::mutex> lock(hight_lock);
-    if (node_depth > tree_height) {
-      tree_height = node_depth;
-    }
-  }
-
-}
-/**! \brief Calculates the height/depth of the tree and of every node.
->>>>>>> 7b38b147
- *
  * @tparam alphabet_t Type of alphabet used (from seqan3)
  * \param[in] sequence Sequence of the tree.
  * \param[in] suffixes Suffixes of the tree.
@@ -79,39 +40,72 @@
  * \return the height of the tree (longest node contained, not leaf).
  */
 template <seqan3::alphabet alphabet_t>
-<<<<<<< HEAD
+void tree_height_parallel(sequence_t<alphabet_t> &sequence,
+                          std::vector<int> &suffixes, std::vector<int> &table,
+                          std::vector<Flag> &flags, int &tree_height,
+                          int node_index, int parent_depth) {
+
+  std::queue<std::tuple<int, int>> queue{};
+  queue.emplace(node_index, parent_depth);
+
+  while (!queue.empty()) {
+    auto [node_index, parent_depth] = queue.front();
+    queue.pop();
+
+    if (is_leaf(node_index, flags)) {
+      continue;
+    }
+
+    int node_depth = parent_depth +
+                     get_edge_lcp(node_index, sequence, suffixes, table, flags);
+
+    iterate_children(node_index, table, flags,
+                     [&](int index) { queue.emplace(index, node_depth); });
+
+    // Has to be before the check to prevent read before write.
+    std::lock_guard<std::mutex> lock(height_lock);
+    if (node_depth > tree_height) {
+      tree_height = node_depth;
+    }
+  }
+}
+
+/**! \brief Calculates the height/depth of the tree and of every node.
+ *
+ * @tparam alphabet_t Type of alphabet used (from seqan3)
+ * \param[in] sequence Sequence of the tree.
+ * \param[in] suffixes Suffixes of the tree.
+ * \param[in] table Table of the tree.
+ * \param[in] flags Flags of the tree.
+ * \return the height of the tree (longest node contained, not leaf).
+ */
+template <seqan3::alphabet alphabet_t>
 int tree_height(sequence_t<alphabet_t> &sequence, std::vector<int> &suffixes,
-                std::vector<int> &table, std::vector<Flag> &flags) {
-  std::queue<std::tuple<int, int>> queue{};
-  queue.emplace(0, 0);
-=======
-int64_t tree_height(sequence_t<alphabet_t> &sequence,
-                    std::vector<int64_t> &suffixes,
-                    std::vector<int64_t> &table,
-                    std::vector<Flag> &flags,
-                    bool &multi_core, int paralell_depth) {
-
-  std::queue<std::tuple<int64_t, int64_t, int>> queue{};
+                std::vector<int> &table, std::vector<Flag> &flags,
+                bool &multi_core, int parallel_depth) {
+  std::queue<std::tuple<int, int, int>> queue{};
   queue.emplace(0, 0, 0);
-  int64_t tree_height = 0;
+
+  int tree_height = 0;
+
+  // TODO refactor this
   while (!queue.empty()) {
     auto [node_index, parent_depth, level] = queue.front();
-    if (paralell_depth == level && multi_core){
+    if (parallel_depth == level && multi_core) {
       std::thread threads[queue.size()];
-      seqan3::debug_stream << "Starting upto " << queue.size() << "threads." << std::endl;
+      seqan3::debug_stream << "Starting upto " << queue.size() << "threads."
+                           << std::endl;
       int thread_index = 0;
       while (!queue.empty()) {
         auto [node_index, parent_depth, level] = queue.front();
         queue.pop();
-        if (sequence[table[node_index]].to_rank() != 3 && sequence[table[node_index]].to_rank() != 5) {
-          threads[thread_index] =
-                  std::thread(tree_height_paralell<seqan3::dna5>,
-                              std::ref(sequence),
-                              std::ref(suffixes),
-                              std::ref(table),
-                              std::ref(flags),
-                              std::ref(tree_height),
-                              node_index, parent_depth);
+
+        if (sequence[table[node_index]].to_rank() != 3 &&
+            sequence[table[node_index]].to_rank() != 5) {
+          threads[thread_index] = std::thread(
+              tree_height_parallel<alphabet_t>, std::ref(sequence),
+              std::ref(suffixes), std::ref(table), std::ref(flags),
+              std::ref(tree_height), node_index, parent_depth);
           thread_index++;
         }
       }
@@ -121,35 +115,26 @@
       seqan3::debug_stream << "All threads returned." << std::endl;
       return tree_height;
     }
->>>>>>> 7b38b147
-
 
     queue.pop();
 
     if (is_leaf(node_index, flags)) {
       continue;
     }
-<<<<<<< HEAD
 
     int edge_lcp = get_edge_lcp(node_index, sequence, suffixes, table, flags);
     int node_depth = parent_depth + edge_lcp;
-=======
-    int64_t node_depth = parent_depth +
-                            get_edge_lcp(node_index, sequence, suffixes, table, flags);
->>>>>>> 7b38b147
 
     level++;
-    iterate_children(node_index, table, flags,
-                     [&](int64_t index) {
-                       queue.emplace(index, node_depth, level);
-                     });
+    iterate_children(node_index, table, flags, [&](int index) {
+      queue.emplace(index, node_depth, level);
+    });
 
     tree_height = std::max(tree_height, node_depth);
   }
 
   return tree_height;
 }
-
 
 /**! \brief Gets the "leaf" index of the node.
  * This is the index the label of the leaf starts at in the sequence.
@@ -161,11 +146,8 @@
  * \param flags Flags of the tree.
  * \return The index at which the leaf starts in the sequence or -1 if not leaf.
  */
-int64_t get_leaf_index(int64_t node_index, int64_t lcp,
-                            std::vector<int64_t> &suffixes,
-                            std::vector<int64_t> &table,
-                            std::vector<Flag> &flags) {
-
+int get_leaf_index(int node_index, int lcp, std::vector<int> &suffixes,
+                   std::vector<int> &table, std::vector<Flag> &flags) {
   if (is_leaf(node_index, flags)) {
     return table[node_index] - lcp;
   } else if (is_unevaluated(node_index, flags)) {
@@ -192,61 +174,48 @@
  */
 template <seqan3::alphabet alphabet_t>
 void add_explicit_suffix_links(sequence_t<alphabet_t> &sequence,
-                               std::vector<int64_t> &suffixes,
-                               std::vector<int64_t> &table,
+                               std::vector<int> &suffixes,
+                               std::vector<int> &table,
                                std::vector<Flag> &flags,
-<<<<<<< HEAD
-                               std::vector<int> &suffix_links) {
+                               std::vector<int> &suffix_links, bool &multi_core,
+                               int parallel_depth) {
+
   std::vector<std::tuple<int, int>> cause(suffixes.size());
 
+  seqan3::debug_stream << "    Preparing Suffix Links..." << std::endl;
+
+  auto start = std::chrono::high_resolution_clock::now();
+
   prepare_suffix_links(0, 0, cause, sequence, suffixes, table, flags);
 
-  int height = tree_height(sequence, suffixes, table, flags);
-=======
-                               std::vector<int64_t> &suffix_links,
-                               bool &multi_core, int paralell_depth) {
-
-  std::vector<std::tuple<int64_t, int64_t>> cause(suffixes.size());
-
-  seqan3::debug_stream << "    Preparing Suffix Links..." <<  std::endl;
-
-  auto start = high_resolution_clock::now();
-
-  prepare_suffix_links(0, 0, cause, sequence, suffixes, table, flags);
-
-  seqan3::debug_stream << "    Calculating tree height..." <<  std::endl;
-
-  auto t1 = high_resolution_clock::now();
-
-  int64_t height = tree_height(sequence, suffixes, table, flags, multi_core, paralell_depth);
-
-  std::vector<int64_t> branch(height + 1, -1);
-
-  auto t2 = high_resolution_clock::now();
-
-  seqan3::debug_stream << "    Computing Suffix Links..." <<  std::endl;
-
-  compute_suffix_links(cause, branch, sequence, suffixes,
-                       table, flags, suffix_links, multi_core,
-                       paralell_depth);
-  auto stop = high_resolution_clock::now();
-
-  auto duration = duration_cast<seconds>(stop - start);
-  auto compute = duration_cast<seconds>(stop - t2);
-  auto tree_height_time = duration_cast<seconds>(t2 - t1);
-  auto prepare_time = duration_cast<seconds>(t1 - start);
-      std::cout << "    Duration: " << duration.count() << std::endl;
-      std::cout << "        Prepare: " << prepare_time.count() << std::endl;
-      std::cout << "        Tree Height: " << tree_height_time.count() << std::endl;
-      std::cout << "        Compute Suffix Links: " << compute.count() << std::endl;
->>>>>>> 7b38b147
-
-
-<<<<<<< HEAD
+  seqan3::debug_stream << "    Calculating tree height..." << std::endl;
+
+  auto t1 = std::chrono::high_resolution_clock::now();
+
+  int height =
+      tree_height(sequence, suffixes, table, flags, multi_core, parallel_depth);
+
+  std::vector<int> branch(height + 1, -1);
+
+  auto t2 = std::chrono::high_resolution_clock::now();
+
+  seqan3::debug_stream << "    Computing Suffix Links..." << std::endl;
+
   compute_suffix_links(cause, branch, sequence, suffixes, table, flags,
-                       suffix_links);
-=======
->>>>>>> 7b38b147
+                       suffix_links, multi_core, parallel_depth);
+  auto stop = std::chrono::high_resolution_clock::now();
+
+  auto duration = std::chrono::duration_cast<seconds>(stop - start);
+  auto compute = std::chrono::duration_cast<seconds>(stop - t2);
+  auto tree_height_time = std::chrono::duration_cast<seconds>(t2 - t1);
+  auto prepare_time = std::chrono::duration_cast<seconds>(t1 - start);
+  seqan3::debug_stream << "    Duration: " << duration.count() << std::endl;
+  seqan3::debug_stream << "        Prepare: " << prepare_time.count()
+                       << std::endl;
+  seqan3::debug_stream << "        Tree Height: " << tree_height_time.count()
+                       << std::endl;
+  seqan3::debug_stream << "        Compute Suffix Links: " << compute.count()
+                       << std::endl;
 }
 
 /**! \brief For each node in the tree, computes which node caused that node.
@@ -265,53 +234,21 @@
  * \return The smallest index of the node.
  */
 template <seqan3::alphabet alphabet_t>
-<<<<<<< HEAD
 int prepare_suffix_links(int node_index, int lcp,
                          std::vector<std::tuple<int, int>> &cause,
                          sequence_t<alphabet_t> &sequence,
                          std::vector<int> &suffixes, std::vector<int> &table,
                          std::vector<Flag> &flags) {
   if (is_leaf(node_index, flags) || is_unevaluated(node_index, flags)) {
-=======
-int64_t prepare_suffix_links(int64_t node_index, int64_t lcp,
-                            std::vector<std::tuple<int64_t, int64_t>> &cause,
-                            sequence_t<alphabet_t> &sequence,
-                            std::vector<int64_t> &suffixes,
-                            std::vector<int64_t> &table,
-                            std::vector<Flag> &flags) {
-
-  if (is_leaf(node_index, flags)) {
-    return get_leaf_index(node_index, lcp, suffixes, table, flags);
-  } else if (is_unevaluated(node_index, flags)) {
-    // This isn't technically correct.  The following gives the second smallest
-    // suffix _overall_ and the algorithm calls for the second smallest suffix
-    // from the immediate children.  Not entirely sure that it is important
-    // since the values will still be unique.
-
-//    auto second_smallest_child = suffixes[table[node_index] + 1] - lcp;
-
-//    if (second_smallest_child < suffixes.size()) {
-//      cause[second_smallest_child + 1] =
-//          std::make_tuple(node_index, lcp + edge_lcp);
-//    }
-
->>>>>>> 7b38b147
     return get_leaf_index(node_index, lcp, suffixes, table, flags);
   } else {
-
-    int64_t edge_lcp =
-            get_edge_lcp(node_index, sequence, suffixes, table, flags);
-
-<<<<<<< HEAD
+    int edge_lcp = get_edge_lcp(node_index, sequence, suffixes, table, flags);
+
+    int smallest_child = suffixes.size();
+    int second_smallest_child = suffixes.size();
+
     iterate_children(node_index, table, flags, [&](int index) {
       int child = prepare_suffix_links(index, lcp + edge_lcp, cause, sequence,
-=======
-    int64_t smallest_child        = suffixes.size();
-    int64_t second_smallest_child = suffixes.size();
-
-    iterate_children(node_index, table,  flags, [&](int64_t index) {
-      int64_t child = prepare_suffix_links(index, lcp + edge_lcp, cause, sequence,
->>>>>>> 7b38b147
                                        suffixes, table, flags);
 
       if (child < smallest_child) {
@@ -322,7 +259,6 @@
       }
     });
 
-<<<<<<< HEAD
     int n_children = get_number_of_children(node_index, table, flags);
     // If the node only has one child it is an implicit node
     // and we don't want to add it as a causing node.
@@ -334,482 +270,26 @@
       cause[second_smallest_child + 1] =
           std::make_tuple(node_index, lcp + edge_lcp);
     }
-=======
-    cause[second_smallest_child + 1] =
-          std::make_tuple(node_index, lcp + edge_lcp);
->>>>>>> 7b38b147
 
     return smallest_child;
   }
 }
 
-<<<<<<< HEAD
 /**! \brief Assign suffix link corresponding to the leaf index.
  *
  * \param leaf_index Leaf index to set suffix link for.
  * \param[in] cause At each index the node that was caused by that index is
  * saved.
  * \param[in] branch Contains the branching node at each depth.
- * \param[in] table Table of the tree.
- * \param[in] flags Flags of the tree.
  * \param[out] suffix_links The suffix link for each node.
  */
 void assign_link(int leaf_index, std::vector<std::tuple<int, int>> &cause,
-                 std::vector<int> &branch, std::vector<int> &table,
-                 std::vector<Flag> &flags, std::vector<int> &suffix_links) {
+                 std::vector<int> &branch,
+                  std::vector<int> &suffix_links) {
   auto &[caused, depth] = cause[leaf_index];
 
   if (caused != -1 && depth != -1) {
     suffix_links[caused / 2] = branch[depth - 1];
-=======
-void assign_link(int64_t leaf_index,
-                 std::vector<std::tuple<int64_t, int64_t>> &cause,
-                 std::vector<int64_t> &branch,
-                 std::vector<int64_t> &suffix_links) {
-  auto &[caused, depth] = cause[leaf_index];
-  if (caused != -1 && depth != -1) {
-    suffix_links[caused / 2] = branch[depth - 1];
-  }
-}
-
-void assign_leaf_link(int64_t node_index, int64_t leaf_index,
-                      std::vector<int64_t> &suffix_links,
-                      std::vector<int64_t> &leaf_indices) {
-  if (leaf_indices[leaf_index + 1] != -1) {
-    suffix_links[node_index / 2] = leaf_indices[leaf_index + 1];
->>>>>>> 7b38b147
-  }
-}
-
-/**! \brief Adds suffix links to all explicit nodes.
- *
- * \tparam alphabet_t seqan3 alphabet type.
- * \param[in] cause At each index the node that was caused by that index is
- * saved.
- * \param[in] branch Contains the branching node at each depth.
- * \param sequence Sequence of the tree
- * \param suffixes Suffixes of the tree.
- * \param table Table of the tree.
- * \param flags Flags of the tree.
- * \param[out] suffix_links The suffix link for each node.
- */
-template <seqan3::alphabet alphabet_t>
-<<<<<<< HEAD
-void compute_suffix_links(std::vector<std::tuple<int, int>> &cause,
-                          std::vector<int> &branch,
-=======
-void compute_suffix_links_paralell(std::vector<std::tuple<int64_t, int64_t>> &cause,
-                                   std::vector<int64_t> &branch,
-                                   sequence_t<alphabet_t> &sequence,
-                                   std::vector<int64_t> &suffixes,
-                                   std::vector<int64_t> &table,
-                                   std::vector<Flag> &flags,
-                                   std::vector<int64_t> &suffix_links,
-                                   int64_t node_index, int64_t lcp) {
-
- std::stack<std::tuple<int64_t, int64_t>> stack{};
- stack.emplace(node_index, lcp);
-
- while (!stack.empty()) {
-   auto [node_index, lcp] = stack.top();
-
-   stack.pop();
-    if (is_leaf(node_index, flags)) {
-      int64_t leaf_index =
-               get_leaf_index(node_index, lcp, suffixes, table, flags);
-
-      assign_link(leaf_index, cause, branch, suffix_links);
-    } else {
-      int64_t height = lcp +
-             get_edge_lcp(node_index, sequence, suffixes, table, flags);
-      branch[height] = node_index;
-
-      if (is_unevaluated(node_index, flags)) {
-        for (int64_t i = table[node_index]; i < table[node_index + 1]; i++) {
-          int64_t leaf_index = suffixes[i] - lcp;
-          assign_link(leaf_index, cause, branch, suffix_links);
-        }
-      } else {
-        iterate_children(node_index, table, flags,
-                 [&](int64_t index) { stack.emplace(index, height); });
-     }
-   }
- }
-}
-
-template <seqan3::alphabet alphabet_t>
-void compute_suffix_links(std::vector<std::tuple<int64_t, int64_t>> &cause,
-                          std::vector<int64_t> &branch,
->>>>>>> 7b38b147
-                          sequence_t<alphabet_t> &sequence,
-                          std::vector<int64_t> &suffixes,
-                          std::vector<int64_t> &table,
-                          std::vector<Flag> &flags,
-                          std::vector<int64_t> &suffix_links,
-                          bool &multi_core, int paralell_depth) {
-
-  std::stack<std::tuple<int64_t, int64_t, int>> stack{};
-  std::vector<std::thread> threads{};
-  stack.emplace(0, 0, 0);
-  while (!stack.empty()) {
-    auto [node_index, lcp, level] = stack.top();
-    stack.pop();
-    if (level == paralell_depth && multi_core){
-      if (sequence[table[node_index]].to_rank() != 3 && sequence[table[node_index]].to_rank() != 5) {
-        seqan3::debug_stream << "Node_ID: " << std::setw(4) << node_index << " | Table[Node_id]: "
-                             << table[node_index] << " | Sequence[Table[node_id]]: " << sequence[table[node_index]]
-                             << " " << sequence[table[node_index]].to_rank() << std::endl;
-        threads.push_back(std::thread(compute_suffix_links_paralell<seqan3::dna5>,
-                                      std::ref(cause),
-                                      std::ref(branch),
-                                      std::ref(sequence),
-                                      std::ref(suffixes),
-                                      std::ref(table),
-                                      std::ref(flags),
-                                      std::ref(suffix_links),
-                                      node_index, lcp));
-
-<<<<<<< HEAD
-=======
-      }
-      continue;
-    } else {
-
-      if (is_leaf(node_index, flags)) {
-        int64_t leaf_index =
-                get_leaf_index(node_index, lcp, suffixes, table, flags);
-
-        assign_link(leaf_index, cause, branch, suffix_links);
-      } else {
-
-        int64_t height = lcp +
-                         get_edge_lcp(node_index, sequence, suffixes, table, flags);
-        branch[height] = node_index;
-
-        if (is_unevaluated(node_index, flags)) {
-          for (int64_t i = table[node_index]; i < table[node_index + 1]; i++) {
-            int64_t leaf_index = suffixes[i] - lcp;
-            assign_link(leaf_index, cause, branch, suffix_links);
-          }
-        } else {
-          level++;
-          iterate_children(node_index, table, flags,
-                           [&](int64_t index) { stack.emplace(index, height, level); });
-        }
-      }
-    }
-  }
-  for (int i = 0; i < threads.size(); ++i) {
-    threads[i].join();
-  }
-  seqan3::debug_stream << "All threads returned." << std::endl;
-  return;
-}
-/**! \brief Adds suffix links to all leaves nodes in the tree.
- *
- * These are easy to compute as they follow directly from the next index
- * of the leaf in the sequence.
- *  Takes O(sequence) memory and time.
- *
- * \tparam alphabet_t seqan3 alphabet for the tree.
- * \param sequence Sequence of the tree
- * \param suffixes Suffixes of the tree.
- * \param table Table of the tree.
- * \param flags Flags of the tree.
- * \param[out] suffix_links Suffix links of each explicit node in the tree.
- */
-template <seqan3::alphabet alphabet_t>
-void add_leaf_suffix_links(sequence_t<alphabet_t> &sequence,
-                           std::vector<int64_t> &suffixes,
-                           std::vector<int64_t> &table,
-                           std::vector<Flag> &flags,
-                           std::vector<int64_t> &suffix_links,
-                           bool &multi_core, int paralell_depth) {
-
-  auto start = high_resolution_clock::now();
-
-  std::vector<int64_t> leaf_indices(suffixes.size() + 1, -1);
-  leaf_indices[suffixes.size()] = 0;
-
-  prepare_leaf_suffix_links(leaf_indices, sequence, suffixes, table, flags, multi_core, paralell_depth);
-  auto t1 = high_resolution_clock::now();
-
-  compute_leaf_suffix_links(leaf_indices, sequence, suffixes, table, flags,
-                            suffix_links, multi_core, paralell_depth);
-
-  auto stop = high_resolution_clock::now();
-
-  auto duration = duration_cast<seconds>(stop - start);
-  auto compute = duration_cast<seconds>(stop - t1);
-  auto prepare_time = duration_cast<seconds>(t1 - start);
-  std::cout << "    Duration: " << duration.count() << std::endl;
-  std::cout << "        Prepare: " << prepare_time.count() << std::endl;
-  std::cout << "        Compute Suffix Links: " << compute.count() << std::endl;
-}
-
-/**! \brief For each node in the tree, computes which node caused that node.
- *
- * This is the prepare step of the algorithm by Maaß.
- *
- * \tparam alphabet_t seqan3 alphabet type.
- * \param node_index Index of the node.
- * \param lcp Longest common prefix of the node.
- * \param[out] leaf_indices At each index the previous leaf is stored.
- * \param sequence Sequence of the tree
- * \param suffixes Suffixes of the tree.
- * \param table Table of the tree.
- * \param flags Flags of the tree.
- * \return The smallest index of the node.
- */
-template <seqan3::alphabet alphabet_t>
-void prepare_leaf_suffix_links_p(std::vector<int64_t> &leaf_indices,
-                               sequence_t<alphabet_t> &sequence,
-                               std::vector<int64_t> &suffixes,
-                               std::vector<int64_t> &table,
-                               std::vector<Flag> &flags,
-                               int64_t node_index, int64_t lcp) {
-  std::stack<std::tuple<int64_t, int64_t>> stack{};
-  stack.emplace(node_index, lcp);
-
-  while (!stack.empty()) {
-    auto [node_index, lcp] = stack.top();
-    stack.pop();
-
->>>>>>> 7b38b147
-    if (is_leaf(node_index, flags)) {
-      int64_t leaf_index = get_leaf_index(node_index, lcp, suffixes, table, flags);
-
-<<<<<<< HEAD
-      assign_link(leaf_index, cause, branch, table, flags, suffix_links);
-    } else if (is_unevaluated(node_index, flags)) {
-      int edge_lcp = get_edge_lcp(node_index, sequence, suffixes, table, flags);
-
-      int height = lcp + edge_lcp;
-      branch[height] = node_index;
-      std::fill(branch.begin() + height + 1, branch.end(), -1);
-
-      for (auto i = table[node_index]; i < table[node_index + 1]; i++) {
-        auto leaf_index = suffixes[i] - lcp;
-        assign_link(leaf_index, cause, branch, table, flags, suffix_links);
-      }
-    } else {
-      int edge_lcp = get_edge_lcp(node_index, sequence, suffixes, table, flags);
-      int height = lcp + edge_lcp;
-
-      int n_children = get_number_of_children(node_index, table, flags);
-      // If the node only has one child it is an implicit node
-      // and we don't want to add it as a branching point.
-      if (n_children != 1) {
-        branch[height] = node_index;
-      }
-
-      iterate_children(node_index, table, flags,
-                       [&](int index) { stack.emplace(index, height); });
-    }
-  }
-}
-
-/**! \brief Adds suffix links to all leaves nodes in the tree.
- *
- * These are easy to compute as they follow directly from the next index
- * of the leaf in the sequence.
- *  Takes O(sequence) memory and time.
- *
- * \tparam alphabet_t seqan3 alphabet for the tree.
- * \param sequence Sequence of the tree
- * \param suffixes Suffixes of the tree.
- * \param table Table of the tree.
- * \param flags Flags of the tree.
- * \param[out] suffix_links Suffix links of each explicit node in the tree.
- */
-template <seqan3::alphabet alphabet_t>
-void add_leaf_suffix_links(sequence_t<alphabet_t> &sequence,
-                           std::vector<int> &suffixes, std::vector<int> &table,
-                           std::vector<Flag> &flags,
-                           std::vector<int> &suffix_links) {
-
-  std::vector<int> leaf_indices(suffixes.size() + 1, -1);
-  leaf_indices[suffixes.size()] = 0;
-
-  prepare_leaf_suffix_links(leaf_indices, sequence, suffixes, table, flags);
-
-  compute_leaf_suffix_links(leaf_indices, sequence, suffixes, table, flags,
-                            suffix_links);
-=======
-      leaf_indices[leaf_index] = node_index;
-    }
-    int64_t edge_lcp = get_edge_lcp(node_index, sequence, suffixes, table, flags);
-    iterate_children(node_index, table, flags,
-                     [&](int64_t index) { stack.emplace(index, lcp + edge_lcp); });
-  }
-}
-template <seqan3::alphabet alphabet_t>
-void prepare_leaf_suffix_links(std::vector<int64_t> &leaf_indices,
-                               sequence_t<alphabet_t> &sequence,
-                               std::vector<int64_t> &suffixes,
-                               std::vector<int64_t> &table,
-                               std::vector<Flag> &flags,
-                               bool multi_core, int paralell_depth) {
-  std::stack<std::tuple<int64_t, int64_t, int>> stack{};
-  stack.emplace(0, 0, 0);
-  std::vector<std::thread> threads{};
-
-  while (!stack.empty()) {
-    auto [node_index, lcp, level] = stack.top();
-    stack.pop();
-    if (level == paralell_depth && multi_core){
-      if (sequence[table[node_index]].to_rank() != 3 && sequence[table[node_index]].to_rank() != 5) {
-        threads.push_back(std::thread(prepare_leaf_suffix_links_p<seqan3::dna5>,
-                                      std::ref(leaf_indices),
-                                      std::ref(sequence),
-                                      std::ref(suffixes),
-                                      std::ref(table),
-                                      std::ref(flags),
-                                      node_index, lcp));
-      }
-      continue;
-    } else {
-      if (is_leaf(node_index, flags)) {
-        int64_t leaf_index = get_leaf_index(node_index, lcp, suffixes, table, flags);
-
-        leaf_indices[leaf_index] = node_index;
-      }
-      int64_t edge_lcp = get_edge_lcp(node_index, sequence, suffixes, table, flags);
-      level++;
-      iterate_children(node_index, table, flags,
-                       [&](int64_t index) { stack.emplace(index, lcp + edge_lcp, level); });
-    }
-  }
-  for (int i = 0; i < threads.size(); ++i) {
-    threads[i].join();
-  }
-  seqan3::debug_stream << "All threads returned." << std::endl;
-  return;
-}
-
-
-/**! \brief Adds suffix links to all explicit nodes.
- *
- * \tparam alphabet_t seqan3 alphabet type.
- * \param[in] leaf_indices At each index the previous leaf is stored.
- * \param sequence Sequence of the tree
- * \param suffixes Suffixes of the tree.
- * \param table Table of the tree.
- * \param flags Flags of the tree.
- * \param[out] suffix_links The suffix link for each node.
- */
-template <seqan3::alphabet alphabet_t>
-void compute_leaf_suffix_links_p(std::vector<int64_t> &leaf_indices,
-                              sequence_t<alphabet_t> &sequence,
-                              std::vector<int64_t> &suffixes,
-                              std::vector<int64_t> &table,
-                              std::vector<Flag> &flags,
-                              std::vector<int64_t> &suffix_links,
-                              int64_t node_index, int64_t lcp) {
-
- std::stack<std::tuple<int64_t, int64_t>> stack{};
- stack.emplace(node_index, lcp);
-
- while (!stack.empty()) {
-   auto [node_index, lcp] = stack.top();
-   stack.pop();
-
-   if (is_leaf(node_index, flags)) {
-     int64_t leaf_index = get_leaf_index(node_index, lcp, suffixes, table, flags);
-
-     assign_leaf_link(node_index, leaf_index, suffix_links, leaf_indices);
-   }
-
-   int64_t edge_lcp = get_edge_lcp(node_index, sequence, suffixes, table, flags);
-
-   iterate_children(node_index, table, flags,
-                    [&](int64_t index) { stack.emplace(index, lcp + edge_lcp); });
- }
-}
-
-template <seqan3::alphabet alphabet_t>
-void compute_leaf_suffix_links(std::vector<int64_t> &leaf_indices,
-                               sequence_t<alphabet_t> &sequence,
-                               std::vector<int64_t> &suffixes,
-                               std::vector<int64_t> &table,
-                               std::vector<Flag> &flags,
-                               std::vector<int64_t> &suffix_links,
-                               bool multi_core, int paralell_depth) {
-
-  std::stack<std::tuple<int64_t, int64_t, int>> stack{};
-  stack.emplace(0, 0, 0);
-  std::vector<std::thread> threads{};
-
-  while (!stack.empty()) {
-    auto [node_index, lcp, level] = stack.top();
-    stack.pop();
-    if (level == paralell_depth && multi_core){
-      if (sequence[table[node_index]].to_rank() != 3 && sequence[table[node_index]].to_rank() != 5) {
-        threads.push_back(std::thread(compute_leaf_suffix_links_p<seqan3::dna5>,
-                                      std::ref(leaf_indices),
-                                      std::ref(sequence),
-                                      std::ref(suffixes),
-                                      std::ref(table),
-                                      std::ref(flags),
-                                      std::ref(suffix_links),
-                                      node_index, lcp));
-      }
-      continue;
-    } else {
-      if (is_leaf(node_index, flags)) {
-        int64_t leaf_index = get_leaf_index(node_index, lcp, suffixes, table, flags);
-
-        assign_leaf_link(node_index, leaf_index, suffix_links, leaf_indices);
-      }
-
-      int64_t edge_lcp = get_edge_lcp(node_index, sequence, suffixes, table, flags);
-      level++;
-      iterate_children(node_index, table, flags,
-                       [&](int64_t index) { stack.emplace(index, lcp + edge_lcp, level); });
-    }
-  }
-  for (int i = 0; i < threads.size(); ++i) {
-    threads[i].join();
-  }
->>>>>>> 7b38b147
-}
-
-/**! \brief For each node in the tree, computes which node caused that node.
- *
- * This is the prepare step of the algorithm by Maaß.
- *
- * \tparam alphabet_t seqan3 alphabet type.
- * \param node_index Index of the node.
- * \param lcp Longest common prefix of the node.
- * \param[out] leaf_indices At each index the previous leaf is stored.
- * \param sequence Sequence of the tree
- * \param suffixes Suffixes of the tree.
- * \param table Table of the tree.
- * \param flags Flags of the tree.
- * \return The smallest index of the node.
- */
-template <seqan3::alphabet alphabet_t>
-<<<<<<< HEAD
-void prepare_leaf_suffix_links(std::vector<int> &leaf_indices,
-                               sequence_t<alphabet_t> &sequence,
-                               std::vector<int> &suffixes,
-                               std::vector<int> &table,
-                               std::vector<Flag> &flags) {
-  std::stack<std::tuple<int, int>> stack{};
-  stack.emplace(0, 0);
-
-  while (!stack.empty()) {
-    auto [node_index, lcp] = stack.top();
-    stack.pop();
-
-    if (is_leaf(node_index, flags)) {
-      int leaf_index = get_leaf_index(node_index, lcp, suffixes, table, flags);
-
-      leaf_indices[leaf_index] = node_index;
-    }
-    int edge_lcp = get_edge_lcp(node_index, sequence, suffixes, table, flags);
-    iterate_children(node_index, table, flags,
-                     [&](int index) { stack.emplace(index, lcp + edge_lcp); });
   }
 }
 
@@ -824,6 +304,295 @@
 /**! \brief Adds suffix links to all explicit nodes.
  *
  * \tparam alphabet_t seqan3 alphabet type.
+ * \param[in] cause At each index the node that was caused by that index is
+ * saved.
+ * \param[in] branch Contains the branching node at each depth.
+ * \param sequence Sequence of the tree
+ * \param suffixes Suffixes of the tree.
+ * \param table Table of the tree.
+ * \param flags Flags of the tree.
+ * \param[out] suffix_links The suffix link for each node.
+ */
+template <seqan3::alphabet alphabet_t>
+void compute_suffix_links_parallel(
+    std::vector<std::tuple<int, int>> &cause, std::vector<int> &branch,
+    sequence_t<alphabet_t> &sequence, std::vector<int> &suffixes,
+    std::vector<int> &table, std::vector<Flag> &flags,
+    std::vector<int> &suffix_links, int node_index, int lcp) {
+
+  std::stack<std::tuple<int, int>> stack{};
+  stack.emplace(node_index, lcp);
+
+  while (!stack.empty()) {
+    auto [node_index, lcp] = stack.top();
+
+    stack.pop();
+    if (is_leaf(node_index, flags)) {
+      int leaf_index = get_leaf_index(node_index, lcp, suffixes, table, flags);
+
+      assign_link(leaf_index, cause, branch, suffix_links);
+    } else {
+      int height =
+          lcp + get_edge_lcp(node_index, sequence, suffixes, table, flags);
+      branch[height] = node_index;
+
+      if (is_unevaluated(node_index, flags)) {
+        for (int i = table[node_index]; i < table[node_index + 1]; i++) {
+          int leaf_index = suffixes[i] - lcp;
+          assign_link(leaf_index, cause, branch, suffix_links);
+        }
+      } else {
+        iterate_children(node_index, table, flags,
+                         [&](int index) { stack.emplace(index, height); });
+      }
+    }
+  }
+}
+
+/**! \brief Adds suffix links to all explicit nodes.
+ *
+ * \tparam alphabet_t seqan3 alphabet type.
+ * \param[in] cause At each index the node that was caused by that index is
+ * saved.
+ * \param[in] branch Contains the branching node at each depth.
+ * \param sequence Sequence of the tree
+ * \param suffixes Suffixes of the tree.
+ * \param table Table of the tree.
+ * \param flags Flags of the tree.
+ * \param[out] suffix_links The suffix link for each node.
+ */
+template <seqan3::alphabet alphabet_t>
+void compute_suffix_links(std::vector<std::tuple<int, int>> &cause,
+                          std::vector<int> &branch,
+                          sequence_t<alphabet_t> &sequence,
+                          std::vector<int> &suffixes, std::vector<int> &table,
+                          std::vector<Flag> &flags,
+                          std::vector<int> &suffix_links, bool &multi_core,
+                          int parallel_depth) {
+
+  std::stack<std::tuple<int, int, int>> stack{};
+  std::vector<std::thread> threads{};
+  stack.emplace(0, 0, 0);
+
+  // TODO Refactor this, combine with _parallel
+  while (!stack.empty()) {
+    auto [node_index, lcp, level] = stack.top();
+    stack.pop();
+    if (level == parallel_depth && multi_core) {
+      if (sequence[table[node_index]].to_rank() != 3 &&
+          sequence[table[node_index]].to_rank() != 5) {
+        seqan3::debug_stream
+            << "Node_ID: " << std::setw(4) << node_index
+            << " | Table[Node_id]: " << table[node_index]
+            << " | Sequence[Table[node_id]]: " << sequence[table[node_index]]
+            << " " << sequence[table[node_index]].to_rank() << std::endl;
+
+        threads.push_back(
+            std::thread(compute_suffix_links_parallel<alphabet_t>,
+                        std::ref(cause), std::ref(branch), std::ref(sequence),
+                        std::ref(suffixes), std::ref(table), std::ref(flags),
+                        std::ref(suffix_links), node_index, lcp));
+      }
+      continue;
+    } else {
+
+      if (is_leaf(node_index, flags)) {
+        int leaf_index =
+            get_leaf_index(node_index, lcp, suffixes, table, flags);
+
+        assign_link(leaf_index, cause, branch, suffix_links);
+      } else {
+
+        int height =
+            lcp + get_edge_lcp(node_index, sequence, suffixes, table, flags);
+        branch[height] = node_index;
+
+        if (is_unevaluated(node_index, flags)) {
+          for (int i = table[node_index]; i < table[node_index + 1]; i++) {
+            int leaf_index = suffixes[i] - lcp;
+            assign_link(leaf_index, cause, branch, suffix_links);
+          }
+        } else {
+          level++;
+          iterate_children(node_index, table, flags, [&](int index) {
+            stack.emplace(index, height, level);
+          });
+        }
+      }
+    }
+  }
+  for (int i = 0; i < threads.size(); ++i) {
+    threads[i].join();
+  }
+  seqan3::debug_stream << "All threads returned." << std::endl;
+  return;
+}
+/**! \brief Adds suffix links to all leaves nodes in the tree.
+ *
+ * These are easy to compute as they follow directly from the next index
+ * of the leaf in the sequence.
+ *  Takes O(sequence) memory and time.
+ *
+ * \tparam alphabet_t seqan3 alphabet for the tree.
+ * \param sequence Sequence of the tree
+ * \param suffixes Suffixes of the tree.
+ * \param table Table of the tree.
+ * \param flags Flags of the tree.
+ * \param[out] suffix_links Suffix links of each explicit node in the tree.
+ */
+template <seqan3::alphabet alphabet_t>
+void add_leaf_suffix_links(sequence_t<alphabet_t> &sequence,
+                           std::vector<int> &suffixes, std::vector<int> &table,
+                           std::vector<Flag> &flags,
+                           std::vector<int> &suffix_links, bool &multi_core,
+                           int parallel_depth) {
+
+  auto start = std::chrono::high_resolution_clock::now();
+
+  std::vector<int> leaf_indices(suffixes.size() + 1, -1);
+  leaf_indices[suffixes.size()] = 0;
+
+  prepare_leaf_suffix_links(leaf_indices, sequence, suffixes, table, flags,
+                            multi_core, parallel_depth);
+  auto t1 = std::chrono::high_resolution_clock::now();
+
+  compute_leaf_suffix_links(leaf_indices, sequence, suffixes, table, flags,
+                            suffix_links, multi_core, parallel_depth);
+
+  auto stop = std::chrono::high_resolution_clock::now();
+
+  auto duration = std::chrono::duration_cast<seconds>(stop - start);
+  auto compute = std::chrono::duration_cast<seconds>(stop - t1);
+  auto prepare_time = std::chrono::duration_cast<seconds>(t1 - start);
+  std::cout << "    Duration: " << duration.count() << std::endl;
+  std::cout << "        Prepare: " << prepare_time.count() << std::endl;
+  std::cout << "        Compute Suffix Links: " << compute.count() << std::endl;
+}
+
+/**! \brief For each node in the tree, computes which node caused that node.
+ *
+ * This is the prepare step of the algorithm by Maaß.
+ *
+ * \tparam alphabet_t seqan3 alphabet type.
+ * \param node_index Index of the node.
+ * \param lcp Longest common prefix of the node.
+ * \param[out] leaf_indices At each index the previous leaf is stored.
+ * \param sequence Sequence of the tree
+ * \param suffixes Suffixes of the tree.
+ * \param table Table of the tree.
+ * \param flags Flags of the tree.
+ * \return The smallest index of the node.
+ */
+template <seqan3::alphabet alphabet_t>
+void prepare_leaf_suffix_links_p(std::vector<int> &leaf_indices,
+                                 sequence_t<alphabet_t> &sequence,
+                                 std::vector<int> &suffixes,
+                                 std::vector<int> &table,
+                                 std::vector<Flag> &flags, int node_index,
+                                 int lcp) {
+  std::stack<std::tuple<int, int>> stack{};
+  stack.emplace(node_index, lcp);
+
+  while (!stack.empty()) {
+    auto [node_index, lcp] = stack.top();
+    stack.pop();
+
+    if (is_leaf(node_index, flags)) {
+      int leaf_index = get_leaf_index(node_index, lcp, suffixes, table, flags);
+
+      leaf_indices[leaf_index] = node_index;
+    }
+    int edge_lcp = get_edge_lcp(node_index, sequence, suffixes, table, flags);
+    iterate_children(node_index, table, flags,
+                     [&](int index) { stack.emplace(index, lcp + edge_lcp); });
+  }
+}
+template <seqan3::alphabet alphabet_t>
+void prepare_leaf_suffix_links(std::vector<int> &leaf_indices,
+                               sequence_t<alphabet_t> &sequence,
+                               std::vector<int> &suffixes,
+                               std::vector<int> &table,
+                               std::vector<Flag> &flags, bool multi_core,
+                               int parallel_depth) {
+  std::stack<std::tuple<int, int, int>> stack{};
+  stack.emplace(0, 0, 0);
+  std::vector<std::thread> threads{};
+
+  while (!stack.empty()) {
+    auto [node_index, lcp, level] = stack.top();
+    stack.pop();
+    if (level == parallel_depth && multi_core) {
+      if (sequence[table[node_index]].to_rank() != 3 &&
+          sequence[table[node_index]].to_rank() != 5) {
+        threads.push_back(std::thread(
+            prepare_leaf_suffix_links_p<alphabet_t>, std::ref(leaf_indices),
+            std::ref(sequence), std::ref(suffixes), std::ref(table),
+            std::ref(flags), node_index, lcp));
+      }
+      continue;
+    } else {
+      if (is_leaf(node_index, flags)) {
+        int leaf_index =
+            get_leaf_index(node_index, lcp, suffixes, table, flags);
+
+        leaf_indices[leaf_index] = node_index;
+      }
+      int edge_lcp = get_edge_lcp(node_index, sequence, suffixes, table, flags);
+      level++;
+      iterate_children(node_index, table, flags, [&](int index) {
+        stack.emplace(index, lcp + edge_lcp, level);
+      });
+    }
+  }
+  for (int i = 0; i < threads.size(); ++i) {
+    threads[i].join();
+  }
+  seqan3::debug_stream << "All threads returned." << std::endl;
+  return;
+}
+
+/**! \brief Adds suffix links to all explicit nodes.
+ *
+ * \tparam alphabet_t seqan3 alphabet type.
+ * \param[in] leaf_indices At each index the previous leaf is stored.
+ * \param sequence Sequence of the tree
+ * \param suffixes Suffixes of the tree.
+ * \param table Table of the tree.
+ * \param flags Flags of the tree.
+ * \param[out] suffix_links The suffix link for each node.
+ */
+template <seqan3::alphabet alphabet_t>
+void compute_leaf_suffix_links_p(std::vector<int> &leaf_indices,
+                                 sequence_t<alphabet_t> &sequence,
+                                 std::vector<int> &suffixes,
+                                 std::vector<int> &table,
+                                 std::vector<Flag> &flags,
+                                 std::vector<int> &suffix_links, int node_index,
+                                 int lcp) {
+
+  std::stack<std::tuple<int, int>> stack{};
+  stack.emplace(node_index, lcp);
+
+  while (!stack.empty()) {
+    auto [node_index, lcp] = stack.top();
+    stack.pop();
+
+    if (is_leaf(node_index, flags)) {
+      int leaf_index = get_leaf_index(node_index, lcp, suffixes, table, flags);
+
+      assign_leaf_link(node_index, leaf_index, suffix_links, leaf_indices);
+    }
+
+    int edge_lcp = get_edge_lcp(node_index, sequence, suffixes, table, flags);
+
+    iterate_children(node_index, table, flags,
+                     [&](int index) { stack.emplace(index, lcp + edge_lcp); });
+  }
+}
+
+/**! \brief Adds suffix links to all explicit nodes.
+ *
+ * \tparam alphabet_t seqan3 alphabet type.
  * \param[in] leaf_indices At each index the previous leaf is stored.
  * \param sequence Sequence of the tree
  * \param suffixes Suffixes of the tree.
@@ -837,24 +606,42 @@
                                std::vector<int> &suffixes,
                                std::vector<int> &table,
                                std::vector<Flag> &flags,
-                               std::vector<int> &suffix_links) {
-  std::stack<std::tuple<int, int>> stack{};
-  stack.emplace(0, 0);
+                               std::vector<int> &suffix_links, bool multi_core,
+                               int parallel_depth) {
+
+  std::stack<std::tuple<int, int, int>> stack{};
+  stack.emplace(0, 0, 0);
+  std::vector<std::thread> threads{};
 
   while (!stack.empty()) {
-    auto [node_index, lcp] = stack.top();
+    auto [node_index, lcp, level] = stack.top();
     stack.pop();
-
-    if (is_leaf(node_index, flags)) {
-      int leaf_index = get_leaf_index(node_index, lcp, suffixes, table, flags);
-
-      assign_leaf_link(node_index, leaf_index, suffix_links, leaf_indices);
-    }
-
-    int edge_lcp = get_edge_lcp(node_index, sequence, suffixes, table, flags);
-
-    iterate_children(node_index, table, flags,
-                     [&](int index) { stack.emplace(index, lcp + edge_lcp); });
+    if (level == parallel_depth && multi_core) {
+      if (sequence[table[node_index]].to_rank() != 3 &&
+          sequence[table[node_index]].to_rank() != 5) {
+        threads.push_back(std::thread(
+            compute_leaf_suffix_links_p<alphabet_t>, std::ref(leaf_indices),
+            std::ref(sequence), std::ref(suffixes), std::ref(table),
+            std::ref(flags), std::ref(suffix_links), node_index, lcp));
+      }
+      continue;
+    } else {
+      if (is_leaf(node_index, flags)) {
+        int leaf_index =
+            get_leaf_index(node_index, lcp, suffixes, table, flags);
+
+        assign_leaf_link(node_index, leaf_index, suffix_links, leaf_indices);
+      }
+
+      int edge_lcp = get_edge_lcp(node_index, sequence, suffixes, table, flags);
+      level++;
+      iterate_children(node_index, table, flags, [&](int index) {
+        stack.emplace(index, lcp + edge_lcp, level);
+      });
+    }
+  }
+  for (int i = 0; i < threads.size(); ++i) {
+    threads[i].join();
   }
 }
 
@@ -886,85 +673,9 @@
       int(sequence.size()),
       get_sequence_index(suffix_link_child_index, suffixes, table, flags) +
           suffix_link_edge_lcp);
-
   int suffix_link_child_start = suffix_link_child_end - edge_lcp;
 
   for (int i = 0; i < edge_lcp; i++) {
-=======
-void prepare_implicit_suffix_links_p(
-   std::vector<std::tuple<int64_t, int64_t>> &closest_suffix_link_destination,
-   std::vector<int64_t> &parent_links, sequence_t<alphabet_t> &sequence,
-   std::vector<int64_t> &suffixes, std::vector<int64_t> &table,
-   std::vector<Flag> &flags, std::vector<int64_t> &suffix_links,
-   int64_t node_index, int64_t parent, int64_t parent_lcp) {
-
- std::stack<std::tuple<int64_t, int64_t, int64_t>> stack{};
- stack.emplace(node_index, parent, parent_lcp);
-
- std::vector<std::tuple<int64_t, int64_t>> missing_suffix_links{};
- while (!stack.empty()) {
-   auto [node_index, parent, parent_lcp] = stack.top();
-   stack.pop();
-
-   int64_t edge_lcp = get_edge_lcp(node_index, sequence, suffixes, table, flags);
-   int64_t lcp = parent_lcp + edge_lcp;
-
-   parent_links[node_index / 2] = parent;
-
-   if (!is_leaf(node_index, flags) && suffix_links[node_index / 2] == -1) {
-     missing_suffix_links.emplace_back(node_index, lcp);
-
-   } else if (missing_suffix_links.size() > 0) {
-     int64_t suffix_link_destination = suffix_links[node_index / 2];
-
-     for (int64_t i = 0; i < missing_suffix_links.size(); i++) {
-       auto &[missing, missing_lcp] = missing_suffix_links[i];
-
-       closest_suffix_link_destination[missing] =
-           std::make_tuple(suffix_link_destination, lcp - missing_lcp);
-     }
-
-     missing_suffix_links.resize(0);
-   }
-
-   iterate_children(node_index, table, flags,
-                    [&](int64_t child) { stack.emplace(child, node_index, lcp); });
- }
-}
-
-
-/** \brief Checks if the sequences corresponding to node_index and
-* suffix_link_child_index matches.
-*
-* We only have to check the last edge_lcp characters of the nodes because of
-* the suffix link between the parent of node_index and a parent of the
-* suffix_link_child_index.
-*
-* \tparam alphabet_t seqan3 alphabet for the tree.
-* \param node_index The index of the node to find the suffix link for.
-* \param edge_lcp The edge length of node_index.
-* \param suffix_link_child_index The potential suffix link of node_index.
-* \param suffix_link_edge_lcp edge lcp of suffix_link_child_index
-* \param sequence Sequence of the tree
-* \param suffixes Suffixes of the tree.
-* \param table Table of the tree.
-* \param flags Flags of the tree.
-* \return True if the two sequences matches.
-*/
-template <seqan3::alphabet alphabet_t>
-bool sequences_match(int64_t node_index, int64_t edge_lcp, int64_t suffix_link_child_index,
-                     int64_t suffix_link_edge_lcp, sequence_t<alphabet_t> &sequence,
-                     std::vector<int64_t> &suffixes, std::vector<int64_t> &table,
-                     std::vector<Flag> &flags) {
-    int64_t node_start = get_sequence_index(node_index, suffixes, table, flags);
-    int64_t suffix_link_child_end = std::min(
-            int64_t(sequence.size()),
-          get_sequence_index(suffix_link_child_index, suffixes, table, flags) +
-          suffix_link_edge_lcp);
-    int64_t suffix_link_child_start = suffix_link_child_end - edge_lcp;
-
-  for (int64_t i = 0; i < edge_lcp; i++) {
->>>>>>> 7b38b147
     if (sequence[node_start + i] != sequence[suffix_link_child_start + i]) {
       return false;
     }
@@ -974,7 +685,6 @@
 }
 
 /** \brief Returns the correct suffix link for node_index if possible.
-<<<<<<< HEAD
  *
  * Iterates through all of the children of parent_suffix_link up to a maximum
  * depth of edge_lcp.  For each child with we check if it is long enough and
@@ -1006,39 +716,6 @@
     suffix_link_queue.pop();
     auto suffix_link_edge_lcp =
         get_edge_lcp(suffix_link_child, sequence, suffixes, table, flags);
-=======
-*
-* Iterates through all of the children of parent_suffix_link up to a maximum
-* depth of edge_lcp.  For each child with we check if it is long enough and
-* if it matches the sequence of node_index.  If so, return as the suffix link
-* destination of node_index.  Otherwise, return -1.
-*
-* \tparam alphabet_t seqan3 alphabet for the tree.
-* \param node_index The index of the node to find the suffix link for.
-* \param edge_lcp The edge length of node_index.
-* \param parent_suffix_link The suffix link of the parent of node_index.
-* \param sequence Sequence of the tree
-* \param suffixes Suffixes of the tree.
-* \param table Table of the tree.
-* \param flags Flags of the tree.
-* \return suffix link destination of node_index, or -1 if none found.
-*/
-template <seqan3::alphabet alphabet_t>
-int64_t find_suffix_match(int64_t node_index, int64_t edge_lcp, int64_t parent_suffix_link,
-                      sequence_t<alphabet_t> &sequence,
-                      std::vector<int64_t> &suffixes, std::vector<int64_t> &table,
-                      std::vector<Flag> &flags) {
-  std::queue<std::tuple<int64_t, int64_t>> suffix_link_queue{};
-  iterate_children(parent_suffix_link, table, flags,
-                   [&](int64_t index) { suffix_link_queue.emplace(index, 0); });
-
-  while (!suffix_link_queue.empty()) {
-    auto &[suffix_link_child, suffix_link_parent_lcp] =
-    suffix_link_queue.front();
-    suffix_link_queue.pop();
-    auto suffix_link_edge_lcp =
-            get_edge_lcp(suffix_link_child, sequence, suffixes, table, flags);
->>>>>>> 7b38b147
     auto suffix_link_lcp = suffix_link_parent_lcp + suffix_link_edge_lcp;
 
     if (suffix_link_lcp == edge_lcp) {
@@ -1050,13 +727,8 @@
       }
     } else if (suffix_link_lcp < edge_lcp) {
 
-<<<<<<< HEAD
       iterate_children(suffix_link_child, table, flags, [&](int index) {
         suffix_link_queue.emplace(index, suffix_link_lcp);
-=======
-      iterate_children(suffix_link_child, table, flags, [&](int64_t index) {
-          suffix_link_queue.emplace(index, suffix_link_lcp);
->>>>>>> 7b38b147
       });
     }
   }
@@ -1064,7 +736,6 @@
 }
 
 /**! \brief Adds suffix links for all (extended) implicit nodes in the tree.
-<<<<<<< HEAD
  *
  * Finds nodes which have not been assigned suffix links.  If the parent
  * has a suffix link, we can iterate from the parent's suffix link to find
@@ -1077,64 +748,16 @@
  * \param flags Flags of the tree.
  * \param[out] suffix_links Suffix links of each explicit node in the tree.
  */
-=======
-*
-* Finds nodes which have not been assigned suffix links.  If the parent
-* has a suffix link, we can iterate from the parent's suffix link to find
-* the suffix link of the child, if it exists.
-*
-* \tparam alphabet_t seqan3 alphabet for the tree.
-* \param sequence Sequence of the tree
-* \param suffixes Suffixes of the tree.
-* \param table Table of the tree.
-* \param flags Flags of the tree.
-* \param[out] suffix_links Suffix links of each explicit node in the tree.
-*/
 template <seqan3::alphabet alphabet_t>
 void add_implicit_suffix_links_p(sequence_t<alphabet_t> &sequence,
-                               std::vector<int64_t> &suffixes,
-                               std::vector<int64_t> &table,
-                               std::vector<Flag> &flags,
-                               std::vector<int64_t> &suffix_links,
-                               int64_t node_index, int64_t parent_index) {
-
-      std::queue<std::tuple<int64_t, int64_t>> queue{};
-      queue.emplace(node_index, parent_index);
-
-      while (!queue.empty()) {
-        auto[node_index, parent_index] = queue.front();
-        queue.pop();
-
-        auto edge_lcp = get_edge_lcp(node_index, sequence, suffixes, table, flags);
-
-        if (suffix_links[node_index / 2] == -1 && parent_index == 0 &&
-            edge_lcp == 1) {
-          suffix_links[node_index / 2] = 0;
-        } else if (suffix_links[node_index / 2] == -1 &&
-                   suffix_links[parent_index / 2] != -1) {
-          auto parent_suffix_link = suffix_links[parent_index / 2];
-          int64_t suffix_link_destination =
-                  find_suffix_match(node_index, edge_lcp, parent_suffix_link, sequence,
-                                    suffixes, table, flags);
-
-          suffix_links[node_index / 2] = suffix_link_destination;
-        }
-
-        iterate_children(node_index, table, flags,
-                         [&](int64_t index) { queue.emplace(index, node_index); });
-      }
-}
->>>>>>> 7b38b147
-template <seqan3::alphabet alphabet_t>
-void add_implicit_suffix_links(sequence_t<alphabet_t> &sequence,
-                               std::vector<int64_t> &suffixes,
-                               std::vector<int64_t> &table,
-                               std::vector<Flag> &flags,
-<<<<<<< HEAD
-                               std::vector<int> &suffix_links) {
+                                 std::vector<int> &suffixes,
+                                 std::vector<int> &table,
+                                 std::vector<Flag> &flags,
+                                 std::vector<int> &suffix_links, int node_index,
+                                 int parent_index) {
 
   std::queue<std::tuple<int, int>> queue{};
-  queue.emplace(0, 0);
+  queue.emplace(node_index, parent_index);
 
   while (!queue.empty()) {
     auto [node_index, parent_index] = queue.front();
@@ -1157,33 +780,39 @@
 
     iterate_children(node_index, table, flags,
                      [&](int index) { queue.emplace(index, node_index); });
-=======
-                               std::vector<int64_t> &suffix_links,
-                               bool multi_core, int paralell_depth) {
-
-  std::queue<std::tuple<int64_t, int64_t, int>> queue{};
+  }
+}
+
+template <seqan3::alphabet alphabet_t>
+void add_implicit_suffix_links(sequence_t<alphabet_t> &sequence,
+                               std::vector<int> &suffixes,
+                               std::vector<int> &table,
+                               std::vector<Flag> &flags,
+                               std::vector<int> &suffix_links, bool multi_core,
+                               int parallel_depth) {
+
+  std::queue<std::tuple<int, int, int>> queue{};
   std::vector<std::thread> threads{};
   queue.emplace(0, 0, 0);
 
+  // TODO refactor this with above
   while (!queue.empty()) {
-    auto[node_index, parent_index, level] = queue.front();
+    auto [node_index, parent_index, level] = queue.front();
     queue.pop();
-    if (paralell_depth == level && multi_core) {
-      if (sequence[table[node_index]].to_rank() != 3 && sequence[table[node_index]].to_rank() != 5) {
-
-        threads.push_back(std::thread(add_implicit_suffix_links_p<seqan3::dna5>,
-                                      std::ref(sequence),
-                                      std::ref(suffixes),
-                                      std::ref(table),
-                                      std::ref(flags),
-                                      std::ref(suffix_links),
-                                      node_index, parent_index));
-
+    if (parallel_depth == level && multi_core) {
+      if (sequence[table[node_index]].to_rank() != 3 &&
+          sequence[table[node_index]].to_rank() != 5) {
+
+        threads.push_back(std::thread(
+            add_implicit_suffix_links_p<alphabet_t>, std::ref(sequence),
+            std::ref(suffixes), std::ref(table), std::ref(flags),
+            std::ref(suffix_links), std::ref(node_index), std::ref(parent_index)));
       }
 
       continue;
-    }else{
-      auto edge_lcp = get_edge_lcp(node_index, sequence, suffixes, table, flags);
+    } else {
+      auto edge_lcp =
+          get_edge_lcp(node_index, sequence, suffixes, table, flags);
 
       if (suffix_links[node_index / 2] == -1 && parent_index == 0 &&
           edge_lcp == 1) {
@@ -1191,21 +820,21 @@
       } else if (suffix_links[node_index / 2] == -1 &&
                  suffix_links[parent_index / 2] != -1) {
         auto parent_suffix_link = suffix_links[parent_index / 2];
-        int64_t suffix_link_destination =
-                find_suffix_match(node_index, edge_lcp, parent_suffix_link, sequence,
-                                  suffixes, table, flags);
+        int suffix_link_destination =
+            find_suffix_match(node_index, edge_lcp, parent_suffix_link,
+                              sequence, suffixes, table, flags);
 
         suffix_links[node_index / 2] = suffix_link_destination;
       }
 
       level++;
-      iterate_children(node_index, table, flags,
-                       [&](int64_t index) { queue.emplace(index, node_index, level); });
+      iterate_children(node_index, table, flags, [&](int index) {
+        queue.emplace(index, node_index, level);
+      });
     }
   }
   for (int i = 0; i < threads.size(); ++i) {
     threads[i].join();
->>>>>>> 7b38b147
   }
 }
 
